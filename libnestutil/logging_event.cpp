--- conflicted
+++ resolved
@@ -63,13 +63,11 @@
   case M_INFO:
     out << "[INFO] ";
     break;
-<<<<<<< HEAD
   case M_PROGRESS:
     out << "[PROGRESS] ";
-=======
+    break;
   case M_DEPRECATED:
     out << "[DEPRECATED] ";
->>>>>>> 5003e2b3
     break;
   case M_WARNING:
     out << "[WARNING] ";
