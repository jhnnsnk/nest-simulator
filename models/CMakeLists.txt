# models/CMakeLists.txt
#
# This file is part of NEST.
#
# Copyright (C) 2004 The NEST Initiative
#
# NEST is free software: you can redistribute it and/or modify
# it under the terms of the GNU General Public License as published by
# the Free Software Foundation, either version 2 of the License, or
# (at your option) any later version.
#
# NEST is distributed in the hope that it will be useful,
# but WITHOUT ANY WARRANTY; without even the implied warranty of
# MERCHANTABILITY or FITNESS FOR A PARTICULAR PURPOSE.  See the
# GNU General Public License for more details.
#
# You should have received a copy of the GNU General Public License
# along with NEST.  If not, see <http://www.gnu.org/licenses/>.

set(models_sources
<<<<<<< HEAD
    ac_generator.h ac_generator.cpp
    aeif_cond_alpha.h aeif_cond_alpha.cpp
    aeif_cond_alpha_astro.h aeif_cond_alpha_astro.cpp
    aeif_cond_alpha_multisynapse.h aeif_cond_alpha_multisynapse.cpp
    aeif_cond_beta_multisynapse.h aeif_cond_beta_multisynapse.cpp
    aeif_cond_exp.h aeif_cond_exp.cpp
    aeif_psc_alpha.h aeif_psc_alpha.cpp
    aeif_psc_exp.h aeif_psc_exp.cpp
    aeif_psc_delta.h aeif_psc_delta.cpp
    aeif_psc_delta_clopath.h aeif_psc_delta_clopath.cpp
    amat2_psc_exp.h amat2_psc_exp.cpp
    astrocyte_lr_1994.h astrocyte_lr_1994.cpp
    astrocyte_surrogate.h astrocyte_surrogate.cpp
    bernoulli_synapse.h
=======
    modelsmodule.h ${PROJECT_BINARY_DIR}/models/modelsmodule.cpp
>>>>>>> 12a36e4a
    binary_neuron.h
    cm_compartmentcurrents.h cm_compartmentcurrents.cpp
    cm_tree.h cm_tree.cpp
    rate_neuron_ipn.h rate_neuron_ipn_impl.h
    rate_neuron_opn.h rate_neuron_opn_impl.h
    rate_transformer_node.h rate_transformer_node_impl.h
<<<<<<< HEAD
    sic_connection.h
    siegert_neuron.h siegert_neuron.cpp
    sigmoid_rate.h sigmoid_rate.cpp
    sigmoid_rate_gg_1998.h sigmoid_rate_gg_1998.cpp
    sinusoidal_poisson_generator.h sinusoidal_poisson_generator.cpp
    sinusoidal_gamma_generator.h sinusoidal_gamma_generator.cpp
    spike_recorder.h spike_recorder.cpp
    spike_generator.h spike_generator.cpp
    spin_detector.h spin_detector.cpp
    spike_train_injector.h spike_train_injector.cpp
    static_synapse.h
    static_synapse_hom_w.h
    stdp_dopamine_synapse.h stdp_dopamine_synapse.cpp
    stdp_nn_pre_centered_synapse.h
    stdp_nn_restr_synapse.h
    stdp_nn_symm_synapse.h
    stdp_pl_synapse_hom.h stdp_pl_synapse_hom.cpp
    stdp_synapse.h
    stdp_synapse_facetshw_hom.h stdp_synapse_facetshw_hom_impl.h
    stdp_synapse_hom.h stdp_synapse_hom.cpp
    stdp_triplet_synapse.h
    step_current_generator.h step_current_generator.cpp
    step_rate_generator.h step_rate_generator.cpp
    tanh_rate.h tanh_rate.cpp
    threshold_lin_rate.h threshold_lin_rate.cpp
    tsodyks2_synapse.h
    tsodyks_synapse.h
    tsodyks_synapse_hom.h tsodyks_synapse_hom.cpp
    urbanczik_synapse.h
    volume_transmitter.h volume_transmitter.cpp
    vogels_sprekeler_synapse.h
    weight_recorder.h weight_recorder.cpp
    spike_dilutor.h spike_dilutor.cpp
=======
    ${MODELS_SOURCES_GENERATED}
>>>>>>> 12a36e4a
)

add_library(models STATIC ${models_sources})
set_target_properties(models
    PROPERTIES
    POSITION_INDEPENDENT_CODE ON
)

target_link_libraries(models nestutil sli_lib nestkernel)

target_include_directories(models PRIVATE
    ${PROJECT_SOURCE_DIR}/thirdparty
    ${PROJECT_SOURCE_DIR}/libnestutil
    ${PROJECT_BINARY_DIR}/libnestutil
    ${PROJECT_SOURCE_DIR}/models
    ${PROJECT_SOURCE_DIR}/sli
    ${PROJECT_SOURCE_DIR}/models
    ${PROJECT_SOURCE_DIR}/nestkernel
)

FILTER_HEADERS("${models_sources}" install_headers)
install(FILES ${install_headers}
    DESTINATION ${CMAKE_INSTALL_INCLUDEDIR}/nest)<|MERGE_RESOLUTION|>--- conflicted
+++ resolved
@@ -18,67 +18,14 @@
 # along with NEST.  If not, see <http://www.gnu.org/licenses/>.
 
 set(models_sources
-<<<<<<< HEAD
-    ac_generator.h ac_generator.cpp
-    aeif_cond_alpha.h aeif_cond_alpha.cpp
-    aeif_cond_alpha_astro.h aeif_cond_alpha_astro.cpp
-    aeif_cond_alpha_multisynapse.h aeif_cond_alpha_multisynapse.cpp
-    aeif_cond_beta_multisynapse.h aeif_cond_beta_multisynapse.cpp
-    aeif_cond_exp.h aeif_cond_exp.cpp
-    aeif_psc_alpha.h aeif_psc_alpha.cpp
-    aeif_psc_exp.h aeif_psc_exp.cpp
-    aeif_psc_delta.h aeif_psc_delta.cpp
-    aeif_psc_delta_clopath.h aeif_psc_delta_clopath.cpp
-    amat2_psc_exp.h amat2_psc_exp.cpp
-    astrocyte_lr_1994.h astrocyte_lr_1994.cpp
-    astrocyte_surrogate.h astrocyte_surrogate.cpp
-    bernoulli_synapse.h
-=======
     modelsmodule.h ${PROJECT_BINARY_DIR}/models/modelsmodule.cpp
->>>>>>> 12a36e4a
     binary_neuron.h
     cm_compartmentcurrents.h cm_compartmentcurrents.cpp
     cm_tree.h cm_tree.cpp
     rate_neuron_ipn.h rate_neuron_ipn_impl.h
     rate_neuron_opn.h rate_neuron_opn_impl.h
     rate_transformer_node.h rate_transformer_node_impl.h
-<<<<<<< HEAD
-    sic_connection.h
-    siegert_neuron.h siegert_neuron.cpp
-    sigmoid_rate.h sigmoid_rate.cpp
-    sigmoid_rate_gg_1998.h sigmoid_rate_gg_1998.cpp
-    sinusoidal_poisson_generator.h sinusoidal_poisson_generator.cpp
-    sinusoidal_gamma_generator.h sinusoidal_gamma_generator.cpp
-    spike_recorder.h spike_recorder.cpp
-    spike_generator.h spike_generator.cpp
-    spin_detector.h spin_detector.cpp
-    spike_train_injector.h spike_train_injector.cpp
-    static_synapse.h
-    static_synapse_hom_w.h
-    stdp_dopamine_synapse.h stdp_dopamine_synapse.cpp
-    stdp_nn_pre_centered_synapse.h
-    stdp_nn_restr_synapse.h
-    stdp_nn_symm_synapse.h
-    stdp_pl_synapse_hom.h stdp_pl_synapse_hom.cpp
-    stdp_synapse.h
-    stdp_synapse_facetshw_hom.h stdp_synapse_facetshw_hom_impl.h
-    stdp_synapse_hom.h stdp_synapse_hom.cpp
-    stdp_triplet_synapse.h
-    step_current_generator.h step_current_generator.cpp
-    step_rate_generator.h step_rate_generator.cpp
-    tanh_rate.h tanh_rate.cpp
-    threshold_lin_rate.h threshold_lin_rate.cpp
-    tsodyks2_synapse.h
-    tsodyks_synapse.h
-    tsodyks_synapse_hom.h tsodyks_synapse_hom.cpp
-    urbanczik_synapse.h
-    volume_transmitter.h volume_transmitter.cpp
-    vogels_sprekeler_synapse.h
-    weight_recorder.h weight_recorder.cpp
-    spike_dilutor.h spike_dilutor.cpp
-=======
     ${MODELS_SOURCES_GENERATED}
->>>>>>> 12a36e4a
 )
 
 add_library(models STATIC ${models_sources})
