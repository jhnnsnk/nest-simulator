/*
 *  dc_generator.h
 *
 *  This file is part of NEST.
 *
 *  Copyright (C) 2004 The NEST Initiative
 *
 *  NEST is free software: you can redistribute it and/or modify
 *  it under the terms of the GNU General Public License as published by
 *  the Free Software Foundation, either version 2 of the License, or
 *  (at your option) any later version.
 *
 *  NEST is distributed in the hope that it will be useful,
 *  but WITHOUT ANY WARRANTY; without even the implied warranty of
 *  MERCHANTABILITY or FITNESS FOR A PARTICULAR PURPOSE.  See the
 *  GNU General Public License for more details.
 *
 *  You should have received a copy of the GNU General Public License
 *  along with NEST.  If not, see <http://www.gnu.org/licenses/>.
 *
 */


/*BeginDocumentation
Name: dc_generator - provides DC input current

Description: The DC-Generator provides a constant DC Input
to the connected node. The unit of the current is pA.

Parameters:
  The following parameters can be set in the status dictionary:
  amplitude  double - Amplitude of current in pA

Examples: The dc current can be altered in the following way:
   /dc_generator Create /dc_gen Set    % Creates a dc_generator, which is a node
   dc_gen GetStatus info                    % View properties (amplitude is 0)
   dc_gen << /amplitude 1500. >> SetStatus
   dc_gen GetStatus info                    % amplitude is now 1500.0

Remarks: The dc_generator is rather inefficient, since it needs to
      send the same current information on each time step. If you
      only need a constant bias current into a neuron, you should
      set it directly in the neuron, e.g., dc_generator.

Sends: CurrentEvent

Author: docu by Sirko Straube

SeeAlso: Device, StimulatingDevice

*/

#ifndef DC_GENERATOR_H
#define DC_GENERATOR_H

// C++ includes:
#include <vector>

// Includes from nestkernel:
#include "connection.h"
#include "event.h"
#include "nest_types.h"
#include "node.h"
#include "ring_buffer.h"
#include "stimulating_device.h"
#include "universal_data_logger.h"

namespace nest
{
/**
 * DC current generator.
 *
 * @ingroup Devices
 */
class dc_generator : public Node
{

public:
  dc_generator();
  dc_generator( const dc_generator& );

  bool
  has_proxies() const
  {
    return false;
  }

  port send_test_event( Node&, rport, synindex, bool );

  using Node::handle;
  using Node::handles_test_event;

  void handle( DataLoggingRequest& );

  port handles_test_event( DataLoggingRequest&, rport );

  void get_status( DictionaryDatum& ) const;
  void set_status( const DictionaryDatum& );

<<<<<<< HEAD
  void set_local_device_id( const index ldid );
  index get_local_device_id() const;
=======
  //! Allow multimeter to connect to local instances
  bool
  local_receiver() const
  {
    return true;
  }
>>>>>>> 04726d94

private:
  void init_state_( const Node& );
  void init_buffers_();
  void calibrate();

  void update( Time const&, const long, const long );

  // ------------------------------------------------------------

  /**
   * Store independent parameters of the model.
   */
  struct Parameters_
  {
    double amp_; //!< stimulation amplitude, in pA

    Parameters_(); //!< Sets default parameter values
    Parameters_( const Parameters_& );
    Parameters_& operator=( const Parameters_& p );

    void get( DictionaryDatum& ) const; //!< Store current values in dictionary
    void set( const DictionaryDatum& ); //!< Set values from dictionary
  };

  // ------------------------------------------------------------

  struct State_
  {
    double I_; //!< Instantaneous current value; used for recording current
               //!< Required to handle current values when device is inactive

    State_(); //!< Sets default parameter values

    void get( DictionaryDatum& ) const; //!< Store current values in dictionary
  };

  // ------------------------------------------------------------

  // The next two classes need to be friends to access the State_ class/member
  friend class RecordablesMap< dc_generator >;
  friend class UniversalDataLogger< dc_generator >;

  // ------------------------------------------------------------

  /**
   * Buffers of the model.
   */
  struct Buffers_
  {
    Buffers_( dc_generator& );
    Buffers_( const Buffers_&, dc_generator& );
    UniversalDataLogger< dc_generator > logger_;
  };

  // ------------------------------------------------------------

  double
  get_I_() const
  {
    return S_.I_;
  }

  // ------------------------------------------------------------

  StimulatingDevice< CurrentEvent > device_;
  static RecordablesMap< dc_generator > recordablesMap_;
  Parameters_ P_;
<<<<<<< HEAD

  index local_device_id_;
=======
  State_ S_;
  Buffers_ B_;
>>>>>>> 04726d94
};

inline port
dc_generator::send_test_event( Node& target,
  rport receptor_type,
  synindex syn_id,
  bool )
{
  device_.enforce_single_syn_type( syn_id );

  CurrentEvent e;
  e.set_sender( *this );

  return target.handles_test_event( e, receptor_type );
}

inline port
dc_generator::handles_test_event( DataLoggingRequest& dlr, rport receptor_type )
{
  if ( receptor_type != 0 )
  {
    throw UnknownReceptorType( receptor_type, get_name() );
  }
  return B_.logger_.connect_logging_device( dlr, recordablesMap_ );
}

inline void
dc_generator::get_status( DictionaryDatum& d ) const
{
  P_.get( d );
  device_.get_status( d );

  ( *d )[ names::recordables ] = recordablesMap_.get_list();
}

inline void
dc_generator::set_status( const DictionaryDatum& d )
{
  Parameters_ ptmp = P_; // temporary copy in case of errors
  ptmp.set( d );         // throws if BadProperty

  // We now know that ptmp is consistent. We do not write it back
  // to P_ before we are also sure that the properties to be set
  // in the parent class are internally consistent.
  device_.set_status( d );

  // if we get here, temporaries contain consistent set of properties
  P_ = ptmp;
}

inline void
dc_generator::set_local_device_id( const index ldid )
{
  local_device_id_ = ldid;
}

inline index
dc_generator::get_local_device_id() const
{
  return local_device_id_;
}

} // namespace

#endif /* #ifndef DC_GENERATOR_H */<|MERGE_RESOLUTION|>--- conflicted
+++ resolved
@@ -97,17 +97,15 @@
   void get_status( DictionaryDatum& ) const;
   void set_status( const DictionaryDatum& );
 
-<<<<<<< HEAD
   void set_local_device_id( const index ldid );
   index get_local_device_id() const;
-=======
+
   //! Allow multimeter to connect to local instances
   bool
   local_receiver() const
   {
     return true;
   }
->>>>>>> 04726d94
 
 private:
   void init_state_( const Node& );
@@ -176,13 +174,10 @@
   StimulatingDevice< CurrentEvent > device_;
   static RecordablesMap< dc_generator > recordablesMap_;
   Parameters_ P_;
-<<<<<<< HEAD
-
-  index local_device_id_;
-=======
   State_ S_;
   Buffers_ B_;
->>>>>>> 04726d94
+
+  index local_device_id_;
 };
 
 inline port
