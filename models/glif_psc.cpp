/*
 *  glif_psc.cpp
 *
 *  This file is part of NEST.
 *
 *  Copyright (C) 2004 The NEST Initiative
 *
 *  NEST is free software: you can redistribute it and/or modify
 *  it under the terms of the GNU General Public License as published by
 *  the Free Software Foundation, either version 2 of the License, or
 *  (at your option) any later version.
 *
 *  NEST is distributed in the hope that it will be useful,
 *  but WITHOUT ANY WARRANTY; without even the implied warranty of
 *  MERCHANTABILITY or FITNESS FOR A PARTICULAR PURPOSE.  See the
 *  GNU General Public License for more details.
 *
 *  You should have received a copy of the GNU General Public License
 *  along with NEST.  If not, see <http://www.gnu.org/licenses/>.
 *
 */

#include "glif_psc.h"

// C++ includes:
#include <iostream>
#include <limits>

// Includes from libnestutil:
<<<<<<< HEAD
=======
#include "dict_util.h"
#include "numerics.h"
#include "propagator_stability.h"

// Includes from nestkernel:
>>>>>>> d4d6aa28
#include "exceptions.h"
#include "iaf_propagator.h"
#include "kernel_manager.h"
#include "universal_data_logger_impl.h"

// Includes from sli:
#include "dict.h"
#include "dictutils.h"

using namespace nest;

nest::RecordablesMap< nest::glif_psc > nest::glif_psc::recordablesMap_;

namespace nest
{
// Override the create() method with one call to RecordablesMap::insert_()
// for each quantity to be recorded.
template <>
void
RecordablesMap< nest::glif_psc >::create()
{
  insert_( names::V_m, &nest::glif_psc::get_V_m_ );
  insert_( names::ASCurrents_sum, &nest::glif_psc::get_ASCurrents_sum_ );
  insert_( names::I, &nest::glif_psc::get_I_ );
  insert_( names::I_syn, &nest::glif_psc::get_I_syn_ );
  insert_( names::threshold, &nest::glif_psc::get_threshold_ );
  insert_( names::threshold_spike, &nest::glif_psc::get_threshold_spike_ );
  insert_( names::threshold_voltage, &nest::glif_psc::get_threshold_voltage_ );
}
}

/* ----------------------------------------------------------------
 * Default constructors defining default parameters and state
 * ---------------------------------------------------------------- */

nest::glif_psc::Parameters_::Parameters_()
  : G_( 9.43 )               // in nS
  , E_L_( -78.85 )           // in mV
  , th_inf_( -51.68 - E_L_ ) // in mv, rel to E_L_, - 51.68 - E_L_, i.e., 27.17
  , C_m_( 58.72 )            // in pF
  , t_ref_( 3.75 )           // in ms
  , V_reset_( 0.0 )          // in mV, rel to E_L_, -78.85 - E_L_
  , th_spike_add_( 0.37 )    // in mV
  , th_spike_decay_( 0.009 ) // in 1/ms
  , voltage_reset_fraction_( 0.20 )
  , voltage_reset_add_( 18.51 )                           // in mV
  , th_voltage_index_( 0.005 )                            // in 1/ms
  , th_voltage_decay_( 0.09 )                             // in 1/ms
  , asc_init_( std::vector< double >( 2, 0.0 ) )          // in pA
  , asc_decay_( std::vector< double > { 0.003, 0.1 } )    // in 1/ms
  , asc_amps_( std::vector< double > { -9.18, -198.94 } ) // in pA
  , asc_r_( std::vector< double >( 2, 1.0 ) )
  , tau_syn_( std::vector< double >( 1, 2.0 ) ) // in ms
  , has_connections_( false )
  , has_theta_spike_( false )
  , has_asc_( false )
  , has_theta_voltage_( false )
{
}

nest::glif_psc::State_::State_( const Parameters_& p )
  : U_( 0.0 )                  // in mV
  , threshold_( p.th_inf_ )    // in mV
  , threshold_spike_( 0.0 )    // in mV
  , threshold_voltage_( 0.0 )  // in mV
  , I_( 0.0 )                  // in pA
  , I_syn_( 0.0 )              // in pA
  , ASCurrents_( p.asc_init_ ) // in pA
  , ASCurrents_sum_( 0.0 )     // in pA
  , refractory_steps_( 0 )
{
  for ( std::size_t a = 0; a < p.asc_init_.size(); ++a )
  {
    ASCurrents_sum_ += ASCurrents_[ a ];
  }
  y1_.clear();
  y2_.clear();
}

/* ----------------------------------------------------------------
 * Parameter and state extractions and manipulation functions
 * ---------------------------------------------------------------- */

void
nest::glif_psc::Parameters_::get( DictionaryDatum& d ) const
{
  def< double >( d, names::V_th, th_inf_ + E_L_ );
  def< double >( d, names::g, G_ );
  def< double >( d, names::E_L, E_L_ );
  def< double >( d, names::C_m, C_m_ );
  def< double >( d, names::t_ref, t_ref_ );
  def< double >( d, names::V_reset, V_reset_ + E_L_ );

  def< double >( d, names::th_spike_add, th_spike_add_ );
  def< double >( d, names::th_spike_decay, th_spike_decay_ );
  def< double >( d, names::voltage_reset_fraction, voltage_reset_fraction_ );
  def< double >( d, names::voltage_reset_add, voltage_reset_add_ );

  def< double >( d, names::th_voltage_index, th_voltage_index_ );
  def< double >( d, names::th_voltage_decay, th_voltage_decay_ );

  def< std::vector< double > >( d, names::asc_init, asc_init_ );
  def< std::vector< double > >( d, names::asc_decay, asc_decay_ );
  def< std::vector< double > >( d, names::asc_amps, asc_amps_ );
  def< std::vector< double > >( d, names::asc_r, asc_r_ );
  ArrayDatum tau_syn_ad( tau_syn_ );
  def< ArrayDatum >( d, names::tau_syn, tau_syn_ad );
  def< bool >( d, names::has_connections, has_connections_ );
  def< bool >( d, names::spike_dependent_threshold, has_theta_spike_ );
  def< bool >( d, names::after_spike_currents, has_asc_ );
  def< bool >( d, names::adapting_threshold, has_theta_voltage_ );
}

double
nest::glif_psc::Parameters_::set( const DictionaryDatum& d, Node* node )
{
  // if E_L_ is changed, we need to adjust all variables defined relative to
  // E_L_
  const double ELold = E_L_;
  updateValueParam< double >( d, names::E_L, E_L_, node );
  const double delta_EL = E_L_ - ELold;

  if ( updateValueParam< double >( d, names::V_reset, V_reset_, node ) )
  {
    V_reset_ -= E_L_;
  }
  else
  {
    V_reset_ -= delta_EL;
  }

  if ( updateValueParam< double >( d, names::V_th, th_inf_, node ) )
  {
    th_inf_ -= E_L_;
  }
  else
  {
    th_inf_ -= delta_EL;
  }

  updateValueParam< double >( d, names::g, G_, node );
  updateValueParam< double >( d, names::C_m, C_m_, node );
  updateValueParam< double >( d, names::t_ref, t_ref_, node );

  updateValueParam< double >( d, names::th_spike_add, th_spike_add_, node );
  updateValueParam< double >( d, names::th_spike_decay, th_spike_decay_, node );
  updateValueParam< double >( d, names::voltage_reset_fraction, voltage_reset_fraction_, node );
  updateValueParam< double >( d, names::voltage_reset_add, voltage_reset_add_, node );

  updateValueParam< double >( d, names::th_voltage_index, th_voltage_index_, node );
  updateValueParam< double >( d, names::th_voltage_decay, th_voltage_decay_, node );

  updateValue< std::vector< double > >( d, names::asc_init, asc_init_ );
  updateValue< std::vector< double > >( d, names::asc_decay, asc_decay_ );
  updateValue< std::vector< double > >( d, names::asc_amps, asc_amps_ );
  updateValue< std::vector< double > >( d, names::asc_r, asc_r_ );

  // set model mechanisms
  updateValueParam< bool >( d, names::spike_dependent_threshold, has_theta_spike_, node );
  updateValueParam< bool >( d, names::after_spike_currents, has_asc_, node );
  updateValueParam< bool >( d, names::adapting_threshold, has_theta_voltage_, node );

  // check model mechanisms parameter
  if ( not( ( not has_theta_spike_ and not has_asc_ and not has_theta_voltage_ ) or // glif1
         ( has_theta_spike_ and not has_asc_ and not has_theta_voltage_ ) or        // glif2
         ( not has_theta_spike_ and has_asc_ and not has_theta_voltage_ ) or        // glif3
         ( has_theta_spike_ and has_asc_ and not has_theta_voltage_ ) or            // glif4
         ( has_theta_spike_ and has_asc_ and has_theta_voltage_ )                   // glif5
         ) )
  {
    throw BadProperty(
      "Incorrect model mechanism combination setting."
      "See documentation for setting of model mechanism parameters:"
      "spike_dependent_threshold, after_spike_currents, adapting_threshold." );
  }

  // check after ASC parameters' sizes and values
  if ( has_asc_ )
  {
    // check size
    const size_t asc_size = asc_decay_.size();
    if ( not(
           ( asc_init_.size() == asc_size ) and ( asc_amps_.size() == asc_size ) and ( asc_r_.size() == asc_size ) ) )
    {
      throw BadProperty(
        "All after spike current parameters (i.e., asc_init, k, asc_amps, r) "
        "must have the same size." );
    }

    // check values
    for ( std::size_t a = 0; a < asc_decay_.size(); ++a )
    {
      if ( asc_decay_[ a ] <= 0.0 )
      {
        throw BadProperty( "After-spike current time constant must be strictly positive." );
      }

      if ( asc_r_[ a ] < 0.0 or asc_r_[ a ] > 1.0 )
      {
        throw BadProperty( "After spike current fraction following spike coefficients r must be within [0.0, 1.0]." );
      }
    }
  }

  if ( V_reset_ >= th_inf_ )
  {
    throw BadProperty( "Reset potential must be smaller than threshold." );
  }

  if ( C_m_ <= 0.0 )
  {
    throw BadProperty( "Capacitance must be strictly positive." );
  }

  if ( G_ <= 0.0 )
  {
    throw BadProperty( "Membrane conductance must be strictly positive." );
  }

  if ( t_ref_ <= 0.0 )
  {
    throw BadProperty( "Refractory time constant must be strictly positive." );
  }

  if ( has_theta_voltage_ )
  {
    if ( th_voltage_decay_ <= 0.0 )
    {
      throw BadProperty( "Voltage-induced threshold time constant must be strictly positive." );
    }
  }

  // check spike component parameters
  if ( has_theta_spike_ )
  {
    if ( th_spike_decay_ <= 0.0 )
    {
      throw BadProperty( "Spike induced threshold time constant must be strictly positive." );
    }

    if ( voltage_reset_fraction_ < 0.0 or voltage_reset_fraction_ > 1.0 )
    {
      throw BadProperty( "Voltage fraction coefficient following spike must be within [0.0, 1.0]." );
    }
  }

  const size_t old_n_receptors = this->n_receptors_();
  if ( updateValue< std::vector< double > >( d, names::tau_syn, tau_syn_ ) )
  {
    if ( this->n_receptors_() != old_n_receptors && has_connections_ )
    {
      throw BadProperty(
        "The neuron has connections, therefore the number of ports cannot be "
        "reduced." );
    }
    for ( size_t i = 0; i < tau_syn_.size(); ++i )
    {
      if ( tau_syn_[ i ] <= 0 )
      {
        throw BadProperty( "All synaptic time constants must be strictly positive." );
      }
    }
  }

  return delta_EL;
}

void
nest::glif_psc::State_::get( DictionaryDatum& d, const Parameters_& p ) const
{
  def< double >( d, names::V_m, U_ + p.E_L_ );
  def< std::vector< double > >( d, names::ASCurrents, ASCurrents_ );
  def< double >( d, names::threshold_spike, threshold_spike_ );
  def< double >( d, names::threshold_voltage, threshold_voltage_ );
}

void
nest::glif_psc::State_::set( const DictionaryDatum& d, const Parameters_& p, double delta_EL, Node* node )
{
  if ( updateValueParam< double >( d, names::V_m, U_, node ) )
  {
    U_ -= p.E_L_;
  }
  else
  {
    U_ -= delta_EL;
  }

  bool asc_flag = updateValue< std::vector< double > >( d, names::ASCurrents, ASCurrents_ );
  if ( asc_flag and not p.has_asc_ )
  {
    throw BadProperty( "After spike currents are not supported or settable in the current model mechanisms." );
  }

  const size_t asc_size = p.asc_decay_.size();
  if ( asc_flag )
  {
    if ( ASCurrents_.size() != asc_size )
    {
      throw BadProperty( "After spike current values must have have the same size (" + std::to_string( asc_size )
        + ") of its parameters (i.e., asc_init, k, asc_amps, r)." );
    }
  }

  if ( updateValueParam< double >( d, names::threshold_spike, threshold_spike_, node ) and not p.has_theta_spike_ )
  {
    throw BadProperty( "Threshold spike component is not supported or settable in the current model mechanisms." );
  }

  if ( updateValueParam< double >( d, names::threshold_voltage, threshold_voltage_, node )
    and not p.has_theta_voltage_ )
  {
    throw BadProperty( "Threshold voltage component is not supported or settable in the current model mechanisms." );
  }
}

nest::glif_psc::Buffers_::Buffers_( glif_psc& n )
  : logger_( n )
{
}

nest::glif_psc::Buffers_::Buffers_( const Buffers_&, glif_psc& n )
  : logger_( n )
{
}

/* ----------------------------------------------------------------
 * Default and copy constructor for node
 * ---------------------------------------------------------------- */

nest::glif_psc::glif_psc()
  : ArchivingNode()
  , P_()
  , S_( P_ )
  , B_( *this )
{
  recordablesMap_.create();
}

nest::glif_psc::glif_psc( const glif_psc& n )
  : ArchivingNode( n )
  , P_( n.P_ )
  , S_( n.S_ )
  , B_( n.B_, *this )
{
}

/* ----------------------------------------------------------------
 * Node initialization functions
 * ---------------------------------------------------------------- */

void
nest::glif_psc::init_buffers_()
{
  B_.spikes_.clear();   // includes resize
  B_.currents_.clear(); // include resize
  B_.logger_.reset();   // includes resize
}

void
nest::glif_psc::pre_run_hook()
{
  B_.logger_.init();

  const double h = Time::get_resolution().get_ms(); // in ms

  // pre-computing of decay parameters
  if ( P_.has_theta_spike_ )
  {
    V_.theta_spike_decay_rate_ = std::exp( -P_.th_spike_decay_ * h );
    V_.theta_spike_refractory_decay_rate_ = std::exp( -P_.th_spike_decay_ * P_.t_ref_ );
  }

  if ( P_.has_asc_ )
  {
    V_.asc_decay_rates_.resize( P_.asc_decay_.size() );
    V_.asc_stable_coeff_.resize( P_.asc_decay_.size() );
    V_.asc_refractory_decay_rates_.resize( P_.asc_decay_.size() );
    for ( std::size_t a = 0; a < P_.asc_decay_.size(); ++a )
    {
      V_.asc_decay_rates_[ a ] = std::exp( -P_.asc_decay_[ a ] * h );
      V_.asc_stable_coeff_[ a ] = ( ( 1.0 / P_.asc_decay_[ a ] ) / h ) * ( 1.0 - V_.asc_decay_rates_[ a ] );
      V_.asc_refractory_decay_rates_[ a ] = P_.asc_r_[ a ] * std::exp( -P_.asc_decay_[ a ] * P_.t_ref_ );
    }
  }

  if ( P_.has_theta_voltage_ )
  {
    V_.potential_decay_rate_ = std::exp( -P_.G_ * h / P_.C_m_ );
    V_.theta_voltage_decay_rate_inverse_ = 1 / ( std::exp( P_.th_voltage_decay_ * h ) );
    V_.phi = P_.th_voltage_index_ / ( P_.th_voltage_decay_ - P_.G_ / P_.C_m_ );
    V_.abpara_ratio_voltage_ = P_.th_voltage_index_ / P_.th_voltage_decay_;
  }

  // postsynaptic currents
  V_.P11_.resize( P_.n_receptors_() );
  V_.P21_.resize( P_.n_receptors_() );
  V_.P22_.resize( P_.n_receptors_() );
  V_.P31_.resize( P_.n_receptors_() );
  V_.P32_.resize( P_.n_receptors_() );

  S_.y1_.resize( P_.n_receptors_() );
  S_.y2_.resize( P_.n_receptors_() );
  V_.PSCInitialValues_.resize( P_.n_receptors_() );

  B_.spikes_.resize( P_.n_receptors_() );

  double Tau_ = P_.C_m_ / P_.G_; // in ms
  V_.P33_ = std::exp( -h / Tau_ );
  V_.P30_ = 1 / P_.C_m_ * ( 1 - V_.P33_ ) * Tau_;

  for ( size_t i = 0; i < P_.n_receptors_(); i++ )
  {
    // these P are independent
    V_.P11_[ i ] = V_.P22_[ i ] = std::exp( -h / P_.tau_syn_[ i ] );

    V_.P21_[ i ] = h * V_.P11_[ i ];

    // these are determined according to a numeric stability criterion
    // input time parameter shall be in ms, capacity in pF
    std::tie( V_.P31_[ i ], V_.P32_[ i ] ) = IAFPropagatorAlpha( P_.tau_syn_[ i ], Tau_, P_.C_m_ ).evaluate( h );

    V_.PSCInitialValues_[ i ] = 1.0 * numerics::e / P_.tau_syn_[ i ];
    B_.spikes_[ i ].resize();
  }

  V_.RefractoryCounts_ = Time( Time::ms( P_.t_ref_ ) ).get_steps();
}

/* ----------------------------------------------------------------
 * Update and spike handling functions
 * ---------------------------------------------------------------- */

void
nest::glif_psc::update( Time const& origin, const long from, const long to )
{

  double v_old = S_.U_;

  for ( long lag = from; lag < to; ++lag )
  {

    if ( S_.refractory_steps_ == 0 )
    {
      // neuron not refractory, integrate voltage and currents

      // update threshold via exact solution of dynamics of spike component of
      // threshold for glif2/4/5 models with "R"
      if ( P_.has_theta_spike_ )
      {
        S_.threshold_spike_ = S_.threshold_spike_ * V_.theta_spike_decay_rate_;
      }

      // Calculate new ASCurrents value using exponential methods
      S_.ASCurrents_sum_ = 0.0;
      // for glif3/4/5 models with "ASC"
      // take after spike current value at the beginning of the time to compute
      // the exact mean ASC for the time step and sum the exact ASCs of all ports;
      // and then update the current values to the value at the end of the time
      // step, ready for the next time step
      if ( P_.has_asc_ )
      {
        for ( std::size_t a = 0; a < S_.ASCurrents_.size(); ++a )
        {
          S_.ASCurrents_sum_ += ( V_.asc_stable_coeff_[ a ] * S_.ASCurrents_[ a ] );
          S_.ASCurrents_[ a ] = S_.ASCurrents_[ a ] * V_.asc_decay_rates_[ a ];
        }
      }

      // voltage dynamics of membranes, linear exact to find next V_m value
      S_.U_ = v_old * V_.P33_ + ( S_.I_ + S_.ASCurrents_sum_ ) * V_.P30_;

      // add synapse component for voltage dynamics
      S_.I_syn_ = 0.0;
      for ( size_t i = 0; i < P_.n_receptors_(); i++ )
      {
        S_.U_ += V_.P31_[ i ] * S_.y1_[ i ] + V_.P32_[ i ] * S_.y2_[ i ];
        S_.I_syn_ += S_.y2_[ i ];
      }

      // Calculate exact voltage component of the threshold for glif5 model with
      // "A"
      if ( P_.has_theta_voltage_ )
      {
        const double beta = ( S_.I_ + S_.ASCurrents_sum_ ) / P_.G_;
        S_.threshold_voltage_ = V_.phi * ( v_old - beta ) * V_.potential_decay_rate_
          + V_.theta_voltage_decay_rate_inverse_
            * ( S_.threshold_voltage_ - V_.phi * ( v_old - beta ) - V_.abpara_ratio_voltage_ * beta )
          + V_.abpara_ratio_voltage_ * beta;
      }

      S_.threshold_ = S_.threshold_spike_ + S_.threshold_voltage_ + P_.th_inf_;

      // Check if there is an action potential
      if ( S_.U_ > S_.threshold_ )
      {
        // Marks that the neuron is in a refractory period
        S_.refractory_steps_ = V_.RefractoryCounts_;

        // Reset ASC_currents for glif3/4/5 models with "ASC"
        if ( P_.has_asc_ )
        {
          for ( std::size_t a = 0; a < S_.ASCurrents_.size(); ++a )
          {
            S_.ASCurrents_[ a ] = P_.asc_amps_[ a ] + S_.ASCurrents_[ a ] * V_.asc_refractory_decay_rates_[ a ];
          }
        }

        // Reset voltage
        if ( not P_.has_theta_spike_ )
        {
          // Reset voltage for glif1/3 models without "R"
          S_.U_ = P_.V_reset_;
        }
        else
        {
          // Reset voltage for glif2/4/5 models with "R"
          S_.U_ = P_.voltage_reset_fraction_ * v_old + P_.voltage_reset_add_;

          // reset spike component of threshold
          // (decay for refractory period and then add additive constant)
          S_.threshold_spike_ = S_.threshold_spike_ * V_.theta_spike_refractory_decay_rate_ + P_.th_spike_add_;

          // rest the global threshold (voltage component of threshold: stay the
          // same)
          S_.threshold_ = S_.threshold_spike_ + S_.threshold_voltage_ + P_.th_inf_;
        }

        set_spiketime( Time::step( origin.get_steps() + lag + 1 ) );
        SpikeEvent se;
        kernel().event_delivery_manager.send( *this, se, lag );
      }
    }
    else
    {
      // neuron is absolute refractory
      --S_.refractory_steps_;

      // While neuron is in refractory period count-down in time steps (since dt
      // may change while in refractory) while holding the voltage at last peak.
      S_.U_ = v_old;
      S_.threshold_ = S_.threshold_spike_ + S_.threshold_voltage_ + P_.th_inf_;
    }

    // alpha shape PSCs
    for ( size_t i = 0; i < P_.n_receptors_(); i++ )
    {
      S_.y2_[ i ] = V_.P21_[ i ] * S_.y1_[ i ] + V_.P22_[ i ] * S_.y2_[ i ];
      S_.y1_[ i ] *= V_.P11_[ i ];

      // Apply spikes delivered in this step: The spikes arriving at T+1 have an
      // immediate effect on the state of the neuron
      S_.y1_[ i ] += V_.PSCInitialValues_[ i ] * B_.spikes_[ i ].get_value( lag );
    }

    // Update any external currents
    S_.I_ = B_.currents_.get_value( lag );

    // Save voltage
    B_.logger_.record_data( origin.get_steps() + lag );
    v_old = S_.U_;
  }
}

nest::port
nest::glif_psc::handles_test_event( SpikeEvent&, rport receptor_type )
{
  if ( receptor_type <= 0 || receptor_type > static_cast< port >( P_.n_receptors_() ) )
  {
    throw IncompatibleReceptorType( receptor_type, get_name(), "SpikeEvent" );
  }

  P_.has_connections_ = true;
  return receptor_type;
}

void
nest::glif_psc::handle( SpikeEvent& e )
{
  assert( e.get_delay_steps() > 0 );

  B_.spikes_[ e.get_rport() - 1 ].add_value(
    e.get_rel_delivery_steps( kernel().simulation_manager.get_slice_origin() ), e.get_weight() * e.get_multiplicity() );
}

void
nest::glif_psc::handle( CurrentEvent& e )
{
  assert( e.get_delay_steps() > 0 );

  B_.currents_.add_value(
    e.get_rel_delivery_steps( kernel().simulation_manager.get_slice_origin() ), e.get_weight() * e.get_current() );
}

// Do not move this function as inline to h-file. It depends on
// universal_data_logger_impl.h being included here.
void
nest::glif_psc::handle( DataLoggingRequest& e )
{
  B_.logger_.handle( e ); // the logger does this for us
}<|MERGE_RESOLUTION|>--- conflicted
+++ resolved
@@ -27,14 +27,6 @@
 #include <limits>
 
 // Includes from libnestutil:
-<<<<<<< HEAD
-=======
-#include "dict_util.h"
-#include "numerics.h"
-#include "propagator_stability.h"
-
-// Includes from nestkernel:
->>>>>>> d4d6aa28
 #include "exceptions.h"
 #include "iaf_propagator.h"
 #include "kernel_manager.h"
