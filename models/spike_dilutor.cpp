/*
 *  spike_dilutor.cpp
 *
 *  This file is part of NEST.
 *
 *  Copyright (C) 2004 The NEST Initiative
 *
 *  NEST is free software: you can redistribute it and/or modify
 *  it under the terms of the GNU General Public License as published by
 *  the Free Software Foundation, either version 2 of the License, or
 *  (at your option) any later version.
 *
 *  NEST is distributed in the hope that it will be useful,
 *  but WITHOUT ANY WARRANTY; without even the implied warranty of
 *  MERCHANTABILITY or FITNESS FOR A PARTICULAR PURPOSE.  See the
 *  GNU General Public License for more details.
 *
 *  You should have received a copy of the GNU General Public License
 *  along with NEST.  If not, see <http://www.gnu.org/licenses/>.
 *
 */

#include "spike_dilutor.h"

// Includes from libnestutil:
#include "dict_util.h"

// Includes from nestkernel:
#include "event_delivery_manager_impl.h"
#include "exceptions.h"
#include "kernel_manager.h"

// Includes from sli:
#include "dict.h"
#include "dictutils.h"

/* ----------------------------------------------------------------
 * Default constructors defining default parameter
 * ---------------------------------------------------------------- */

nest::spike_dilutor::Parameters_::Parameters_()
  : p_copy_( 1.0 )
{
}

/* ----------------------------------------------------------------
 * Parameter extraction and manipulation functions
 * ---------------------------------------------------------------- */

void
nest::spike_dilutor::Parameters_::get( DictionaryDatum& d ) const
{
  ( *d )[ names::p_copy ] = p_copy_;
}

void
nest::spike_dilutor::Parameters_::set( const DictionaryDatum& d, Node* node )
{
  updateValueParam< double >( d, names::p_copy, p_copy_, node );
  if ( p_copy_ < 0 or p_copy_ > 1 )
  {
    throw BadProperty( "Copy probability must be in [0, 1]." );
  }
}

/* ----------------------------------------------------------------
 * Default and copy constructor for node
 * ---------------------------------------------------------------- */

nest::spike_dilutor::spike_dilutor()
  : DeviceNode()
  , device_()
  , P_()
{
}

nest::spike_dilutor::spike_dilutor( const spike_dilutor& n )
  : DeviceNode( n )
  , device_( n.device_ )
  , P_( n.P_ )
{
}

/* ----------------------------------------------------------------
 * Node initialization functions
 * ---------------------------------------------------------------- */

void
nest::spike_dilutor::init_state_()
{
  // This check cannot be done in the copy constructor because that is also used to
  // create model prototypes. Since spike_dilutor is deprecated anyways, we put this
  // brute-force solution here.
  if ( kernel().vp_manager.get_num_threads() > 1 )
  {
    throw KernelException( "The network contains a spike_dilutor which cannot be used with multiple threads." );
  }

  device_.init_state();
}

void
nest::spike_dilutor::init_buffers_()
{
  B_.n_spikes_.clear(); // includes resize
  device_.init_buffers();
}

void
nest::spike_dilutor::pre_run_hook()
{
  device_.pre_run_hook();
}

/* ----------------------------------------------------------------
 * Other functions
 * ---------------------------------------------------------------- */

void
nest::spike_dilutor::update( Time const& T, const long from, const long to )
{
<<<<<<< HEAD
  assert( to >= 0 and static_cast< long >( from ) < kernel().connection_manager.get_min_delay() );
  assert( from < to );

=======
>>>>>>> 2ab766fd
  for ( long lag = from; lag < to; ++lag )
  {
    if ( not device_.is_active( T ) )
    {
      return; // no spikes to be repeated
    }

    // generate spikes of mother process for each time slice
    const unsigned long n_mother_spikes = static_cast< unsigned long >( B_.n_spikes_.get_value( lag ) );

    if ( n_mother_spikes )
    {
      DSSpikeEvent se;

      se.set_multiplicity( n_mother_spikes );
      kernel().event_delivery_manager.send( *this, se, lag );
    }
  }
}

void
nest::spike_dilutor::event_hook( DSSpikeEvent& e )
{
  // Note: event_hook() receives a reference of the spike event that
  // was originally created in the update function. There we set
  // the multiplicity to store the number of mother spikes. The *same*
  // reference will be delivered multiple times to the event hook,
  // once for every receiver. When calling handle() of the receiver
  // above, we need to change the multiplicity to the number of copied
  // child process spikes, so afterwards it needs to be reset to correctly
  // store the number of mother spikes again during the next call of
  // event_hook().

  unsigned long n_mother_spikes = e.get_multiplicity();
  unsigned long n_spikes = 0;

  for ( unsigned long n = 0; n < n_mother_spikes; n++ )
  {
    if ( get_vp_specific_rng( get_thread() )->drand() < P_.p_copy_ )
    {
      n_spikes++;
    }
  }

  if ( n_spikes > 0 )
  {
    e.set_multiplicity( n_spikes );
    e.get_receiver().handle( e );
  }

  e.set_multiplicity( n_mother_spikes );
}

void
nest::spike_dilutor::handle( SpikeEvent& e )
{
  B_.n_spikes_.add_value( e.get_rel_delivery_steps( kernel().simulation_manager.get_slice_origin() ),
    static_cast< double >( e.get_multiplicity() ) );
}<|MERGE_RESOLUTION|>--- conflicted
+++ resolved
@@ -119,12 +119,6 @@
 void
 nest::spike_dilutor::update( Time const& T, const long from, const long to )
 {
-<<<<<<< HEAD
-  assert( to >= 0 and static_cast< long >( from ) < kernel().connection_manager.get_min_delay() );
-  assert( from < to );
-
-=======
->>>>>>> 2ab766fd
   for ( long lag = from; lag < to; ++lag )
   {
     if ( not device_.is_active( T ) )
