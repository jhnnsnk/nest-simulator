# cmake/CheckExtraCompilerFeatures.cmake
#
# This file is part of NEST.
#
# Copyright (C) 2004 The NEST Initiative
#
# NEST is free software: you can redistribute it and/or modify
# it under the terms of the GNU General Public License as published by
# the Free Software Foundation, either version 2 of the License, or
# (at your option) any later version.
#
# NEST is distributed in the hope that it will be useful,
# but WITHOUT ANY WARRANTY; without even the implied warranty of
# MERCHANTABILITY or FITNESS FOR A PARTICULAR PURPOSE.  See the
# GNU General Public License for more details.
#
# You should have received a copy of the GNU General Public License
# along with NEST.  If not, see <http://www.gnu.org/licenses/>.

# For checking abort and segfault exitcodes
# you cannot simply use `try_run`, as it handles
# these errors special and does not give correct
# return values. Also, you cannot just call execute_process
# on the compiled program, as this will halt the cmake
# configuration. Hence, let a shell script execute the
# program and return the exit code.

####### NEST_EXITCODE_ABORT ########
function( NEST_CHECK_EXITCODE_ABORT )
  printInfo( "Check the abort exitcode." )
  set( ABORT_ERR "" )
  try_compile( COMPILE_VAR
      ${CMAKE_BINARY_DIR}
      ${CMAKE_CURRENT_SOURCE_DIR}/cmake/CheckFiles/assert_value.c
      COPY_FILE "${CMAKE_BINARY_DIR}/assert_value"
      COPY_FILE_ERROR CP_ERR
      )

  if ( COMPILE_VAR AND NOT CMAKE_CROSSCOMPILING )
    execute_process(
        COMMAND ${CMAKE_CURRENT_SOURCE_DIR}/cmake/CheckFiles/check_return_val.sh "${CMAKE_BINARY_DIR}/assert_value"
        RESULT_VARIABLE RETURN_VALUE
        ERROR_QUIET OUTPUT_QUIET
    )
    if ( NOT RETURN_VALUE EQUAL 0 )
      set( ABORT_ERR ${RETURN_VALUE} )
    endif ()
    if ( EXISTS "${CMAKE_BINARY_DIR}/assert_value" )
      file( REMOVE "${CMAKE_BINARY_DIR}/assert_value" )
    endif ()
  endif ()
  printInfo( "Check the abort exitcode. ${ABORT_ERR}" )
  set( NEST_EXITCODE_ABORT ${ABORT_ERR} PARENT_SCOPE )
endfunction()

####### NEST_EXITCODE_SEGFAULT ########
function( NEST_CHECK_EXITCODE_SEGFAULT )
  printInfo( "Check the segmentation fault exitcode." )
  set( SEG_ERR "" )
  try_compile( COMPILE_VAR
      ${CMAKE_BINARY_DIR}
      ${CMAKE_CURRENT_SOURCE_DIR}/cmake/CheckFiles/segfault_value.c
      COPY_FILE "${CMAKE_BINARY_DIR}/segfault_value"
      COPY_FILE_ERROR CP_ERR
      )

  if ( COMPILE_VAR AND NOT CMAKE_CROSSCOMPILING )
    execute_process(
        COMMAND ${CMAKE_CURRENT_SOURCE_DIR}/cmake/CheckFiles/check_return_val.sh "${CMAKE_BINARY_DIR}/segfault_value"
        RESULT_VARIABLE RETURN_VALUE
        ERROR_QUIET OUTPUT_QUIET
    )
    if ( NOT RETURN_VALUE EQUAL 0 )
      set( SEG_ERR ${RETURN_VALUE} )
    endif ()
    if ( EXISTS "${CMAKE_BINARY_DIR}/segfault_value" )
      file( REMOVE "${CMAKE_BINARY_DIR}/segfault_value" )
    endif ()
  endif ()
  printInfo( "Check the segmentation fault exitcode. ${SEG_ERR}" )
  set( NEST_EXITCODE_SEGFAULT ${SEG_ERR} PARENT_SCOPE )
endfunction()

####### HAVE_CMATH_MAKROS_IGNORED ########
function( NEST_CHECK_HAVE_CMATH_MAKROS_IGNORED )
  printInfo( "Check whether the compiler ignores cmath makros." )
  try_compile( COMPILE_RESULT
      ${CMAKE_BINARY_DIR}
      ${CMAKE_CURRENT_SOURCE_DIR}/cmake/CheckFiles/CMathMacros.cxx
      OUTPUT_VARIABLE OUTPUT
      )
  if ( COMPILE_RESULT )
    set( HAVE_CMATH_MAKROS_IGNORED OFF )
  else ()
    set( HAVE_CMATH_MAKROS_IGNORED ON )
  endif ()
  printInfo( "Check whether the compiler ignores cmath makros. ${HAVE_CMATH_MAKROS_IGNORED}" )
  set( HAVE_CMATH_MAKROS_IGNORED ${HAVE_CMATH_MAKROS_IGNORED} PARENT_SCOPE)
endfunction()

####### HAVE_ALPHA_CXX_STD_BUG ########
function( NEST_CHECK_HAVE_ALPHA_CXX_STD_BUG )
  printInfo( "Check whether the compiler does NOT include <*.h> headers ISO conformant." )
  try_compile( COMPILE_RESULT
      ${CMAKE_BINARY_DIR}
      ${CMAKE_CURRENT_SOURCE_DIR}/cmake/CheckFiles/AlphaCXXBug.cxx
      OUTPUT_VARIABLE OUTPUT
      )
  if ( COMPILE_RESULT )
    set( HAVE_ALPHA_CXX_STD_BUG OFF )
  else ()
    set( HAVE_ALPHA_CXX_STD_BUG ON )
  endif ()
  set( HAVE_ALPHA_CXX_STD_BUG ${HAVE_ALPHA_CXX_STD_BUG} PARENT_SCOPE )
  printInfo( "Check whether the compiler does NOT include <*.h> headers ISO conformant. ${HAVE_ALPHA_CXX_STD_BUG}" )
endfunction()

####### HAVE_SIGUSR_IGNORED ########
function( NEST_CHECK_HAVE_SIGUSR_IGNORED )
  printInfo( "Check whether the compiler respects symbolic signal names in signal.h." )
  try_compile( COMPILE_RESULT
      ${CMAKE_BINARY_DIR}
      ${CMAKE_CURRENT_SOURCE_DIR}/cmake/CheckFiles/SigUsrIgnored.cxx
      OUTPUT_VARIABLE OUTPUT
      )
  if ( COMPILE_RESULT )
    set( HAVE_SIGUSR_IGNORED OFF )
  else ()
    set( HAVE_SIGUSR_IGNORED ON )
  endif ()
  set( HAVE_SIGUSR_IGNORED ${HAVE_SIGUSR_IGNORED} PARENT_SCOPE )
  printInfo( "Check whether the compiler respects symbolic signal names in signal.h. ${HAVE_SIGUSR_IGNORED}" )
endfunction()

####### HAVE_STATIC_TEMPLATE_DECLARATION_FAIL ########
function( NEST_CHECK_HAVE_STATIC_TEMPLATE_DECLARATION_FAIL )
  printInfo( "Check static template member declaration." )
  try_compile( COMPILE_RESULT
      ${CMAKE_BINARY_DIR}
      ${CMAKE_CURRENT_SOURCE_DIR}/cmake/CheckFiles/StaticTemplateDeclaration.cxx
      OUTPUT_VARIABLE OUTPUT
      )
  if ( COMPILE_RESULT )
    set( HAVE_STATIC_TEMPLATE_DECLARATION_FAIL OFF )
  else ()
    set( HAVE_STATIC_TEMPLATE_DECLARATION_FAIL ON )
  endif ()
  set( HAVE_STATIC_TEMPLATE_DECLARATION_FAIL ${HAVE_STATIC_TEMPLATE_DECLARATION_FAIL} PARENT_SCOPE )
  printInfo( "Check static template member declaration. ${HAVE_STATIC_TEMPLATE_DECLARATION_FAIL}" )
endfunction()

####### HAVE_STL_VECTOR_CAPACITY_BASE_UNITY ########
function( NEST_CHECK_HAVE_STL_VECTOR_CAPACITY_BASE_UNITY )
  printInfo( "Check for STL vector capacity base unity." )
  set( RUN_RESULT 0 )
  set( RUN_RESULT__TRYRUN_OUTPUT "" )
  try_run( RUN_RESULT COMPILE_RESULT
      ${CMAKE_BINARY_DIR}
      ${CMAKE_CURRENT_SOURCE_DIR}/cmake/CheckFiles/VectorCapacity.cxx
      COMPILE_OUTPUT_VARIABLE COMPILE_OUTPUT_VAR
      RUN_OUTPUT_VARIABLE RUN_OUTPUT_VAR
      )
  if ( RUN_RESULT EQUAL 0 )
    set( HAVE_STL_VECTOR_CAPACITY_BASE_UNITY ON )
  else ()
    set( HAVE_STL_VECTOR_CAPACITY_BASE_UNITY OFF )
  endif ()
  set( HAVE_STL_VECTOR_CAPACITY_BASE_UNITY ${HAVE_STL_VECTOR_CAPACITY_BASE_UNITY} PARENT_SCOPE )
  printInfo( "Check for STL vector capacity base unity. ${HAVE_STL_VECTOR_CAPACITY_BASE_UNITY}" )
endfunction()

####### HAVE_STL_VECTOR_CAPACITY_DOUBLING ########
function( NEST_CHECK_HAVE_STL_VECTOR_CAPACITY_DOUBLING )
  printInfo( "Check for STL vector capacity doubling strategy." )
  set( RUN_RESULT 0 )
  set( RUN_RESULT__TRYRUN_OUTPUT "" )
  try_run( RUN_RESULT COMPILE_RESULT
      ${CMAKE_BINARY_DIR}
      ${CMAKE_CURRENT_SOURCE_DIR}/cmake/CheckFiles/VectorCapacityDoubling.cxx
      COMPILE_OUTPUT_VARIABLE COMPILE_OUTPUT_VAR
      RUN_OUTPUT_VARIABLE RUN_OUTPUT_VAR
      )
  if ( RUN_RESULT EQUAL 0 )
    set( HAVE_STL_VECTOR_CAPACITY_DOUBLING ON )
  else ()
    set( HAVE_STL_VECTOR_CAPACITY_DOUBLING OFF )
  endif ()
  set( HAVE_STL_VECTOR_CAPACITY_DOUBLING ${HAVE_STL_VECTOR_CAPACITY_DOUBLING} PARENT_SCOPE )
  printInfo( "Check for STL vector capacity doubling strategy. ${HAVE_STL_VECTOR_CAPACITY_DOUBLING}" )
endfunction()

function( NEST_CHECK_HAVE_XLC_ICE_ON_USING )
  # Tests for a an internal compiler error observed in IBM xlC.
  # If bug the ICE is detected, defines
  # HAVE_XLC_ICE_ON_USING
  #
  # @author Hans E. Plesser

  printInfo( "Check whether the compiler fails with ICE." )
  try_compile( COMPILE_RESULT
      ${CMAKE_BINARY_DIR}
      ${CMAKE_CURRENT_SOURCE_DIR}/cmake/CheckFiles/ICE.cxx
      OUTPUT_VARIABLE OUTPUT
      )
  if ( COMPILE_RESULT )
    set( HAVE_XLC_ICE_ON_USING OFF )
  else ()
    set( HAVE_XLC_ICE_ON_USING ON )
  endif ()
  set( HAVE_XLC_ICE_ON_USING ${HAVE_XLC_ICE_ON_USING} PARENT_SCOPE )
  printInfo( "Check whether the compiler fails with ICE. ${HAVE_XLC_ICE_ON_USING}" )
endfunction()

####### Test if ::nan(...) is defined #######
function( NEST_CHECK_HAVE_STD_NAN )
  printInfo( "Check if ::nan is available from cmath." )
  try_compile( COMPILE_RESULT
      ${CMAKE_BINARY_DIR}
      ${CMAKE_CURRENT_SOURCE_DIR}/cmake/CheckFiles/std_nan.cxx
      OUTPUT_VARIABLE OUTPUT
      )
  if ( COMPILE_RESULT )
    set( HAVE_STD_NAN ON )
  else ()
    set( HAVE_STD_NAN OFF )
  endif ()
  set( HAVE_STD_NAN ${HAVE_STD_NAN} PARENT_SCOPE )
  printInfo( "Check if ::nan is available from cmath. ${HAVE_STD_NAN}" )
endfunction()

####### Test if ::isnan(...) is defined #######
function( NEST_CHECK_HAVE_STD_ISNAN )
  printInfo( "Check if ::isnan is available from cmath." )
  try_compile( COMPILE_RESULT
      ${CMAKE_BINARY_DIR}
      ${CMAKE_CURRENT_SOURCE_DIR}/cmake/CheckFiles/std_isnan.cxx
      OUTPUT_VARIABLE OUTPUT
      )
  if ( COMPILE_RESULT )
    set( HAVE_STD_ISNAN ON )
  else ()
    set( HAVE_STD_ISNAN OFF )
  endif ()
  set( HAVE_STD_ISNAN ${HAVE_STD_ISNAN} PARENT_SCOPE )
  printInfo( "Check if ::isnan is available from cmath. ${HAVE_STD_ISNAN}" )
endfunction()

####### Test if Random123 generators work #######
function( NEST_CHECK_RANDOM123 )
  printInfo( "Check if Random123 generators work." )
  try_run( RUN_RESULT COMPILE_RESULT
      ${CMAKE_BINARY_DIR}
      ${CMAKE_CURRENT_SOURCE_DIR}/thirdparty/Random123/tests/kat_cpp.cpp
      CMAKE_FLAGS -DINCLUDE_DIRECTORIES=${CMAKE_CURRENT_SOURCE_DIR}/thirdparty
      COMPILE_OUTPUT_VARIABLE COMPILE_OUTPUT
      RUN_OUTPUT_VARIABLE RUN_OUTPUT
      ARGS ${CMAKE_CURRENT_SOURCE_DIR}/thirdparty/Random123/tests/kat_vectors
      )
<<<<<<< HEAD
  if ( ${COMPILE_RESULT} AND ${RUN_RESULT} EQUAL 0 )
    set( HAVE_RANDOM123 ON )
  else ()
    # message without mode
    printInfo(${RUN_OUTPUT} )
=======
  if ( NOT ${COMPILE_RESULT} )
    message("Compilation of Random123 tests failed")
    set( HAVE_RANDOM123 OFF )
  elseif ( NOT "${RUN_RESULT}" EQUAL 0 )
    message( ${RUN_OUTPUT} )
>>>>>>> ef569964
    set( HAVE_RANDOM123 OFF )
  else ()
    set( HAVE_RANDOM123 ON )
  endif ()
  set( HAVE_RANDOM123 ${HAVE_RANDOM123} PARENT_SCOPE )
  printInfo( "Check if Random123 generators work. ${HAVE_RANDOM123}" )
endfunction()<|MERGE_RESOLUTION|>--- conflicted
+++ resolved
@@ -256,19 +256,11 @@
       RUN_OUTPUT_VARIABLE RUN_OUTPUT
       ARGS ${CMAKE_CURRENT_SOURCE_DIR}/thirdparty/Random123/tests/kat_vectors
       )
-<<<<<<< HEAD
-  if ( ${COMPILE_RESULT} AND ${RUN_RESULT} EQUAL 0 )
-    set( HAVE_RANDOM123 ON )
-  else ()
-    # message without mode
-    printInfo(${RUN_OUTPUT} )
-=======
   if ( NOT ${COMPILE_RESULT} )
-    message("Compilation of Random123 tests failed")
+  printInfo("Compilation of Random123 tests failed")
     set( HAVE_RANDOM123 OFF )
   elseif ( NOT "${RUN_RESULT}" EQUAL 0 )
-    message( ${RUN_OUTPUT} )
->>>>>>> ef569964
+  printInfo( ${RUN_OUTPUT} )
     set( HAVE_RANDOM123 OFF )
   else ()
     set( HAVE_RANDOM123 ON )
