--- conflicted
+++ resolved
@@ -80,19 +80,12 @@
 
 Remarks:
 
-<<<<<<< HEAD
 Please note that this node is capable of sending precise spike times
 to target nodes (on-grid spike time plus offset).
-=======
-This model transmits precise spike times to target nodes (on-grid spike
-time and offset). If this node is connected to a spike_detector, the
-property "precise_times" of the spike_detector has to be set to true in
-order to record the offsets in addition to the on-grid spike times.
 
 The iaf_psc_delta_canon neuron accepts connections transmitting
 CurrentEvents. These events transmit stepwise-constant currents which
 can only change at on-grid times.
->>>>>>> 58b53bab
 
 If tau_m is very close to tau_syn, the model will numerically behave
 as if tau_m is equal to tau_syn, to avoid numerical instabilities.
