--- conflicted
+++ resolved
@@ -113,8 +113,8 @@
 double
 nest::iaf_psc_alpha_canon::Parameters_::set( const DictionaryDatum& d )
 {
-  // if E_L_ is changed, we need to adjust all variables
-  // defined relative to E_L_
+  // if E_L_ is changed, we need to adjust all variables defined relative to
+  // E_L_
   const double ELold = E_L_;
   updateValue< double >( d, names::E_L, E_L_ );
   const double delta_EL = E_L_ - ELold;
@@ -288,12 +288,8 @@
   const long_t to )
 {
   assert( to >= 0 );
-<<<<<<< HEAD
   assert( static_cast< delay >( from )
-    < kernel().connection_builder_manager.get_min_delay() );
-=======
-  assert( static_cast< delay >( from ) < kernel().connection_manager.get_min_delay() );
->>>>>>> fdfed898
+    < kernel().connection_manager.get_min_delay() );
   assert( from < to );
 
   // at start of slice, tell input queue to prepare for delivery
