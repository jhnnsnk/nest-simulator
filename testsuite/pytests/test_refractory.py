# -*- coding: utf-8 -*-
#
# test_refractory.py
#
# This file is part of NEST.
#
# Copyright (C) 2004 The NEST Initiative
#
# NEST is free software: you can redistribute it and/or modify
# it under the terms of the GNU General Public License as published by
# the Free Software Foundation, either version 2 of the License, or
# (at your option) any later version.
#
# NEST is distributed in the hope that it will be useful,
# but WITHOUT ANY WARRANTY; without even the implied warranty of
# MERCHANTABILITY or FITNESS FOR A PARTICULAR PURPOSE.  See the
# GNU General Public License for more details.
#
# You should have received a copy of the GNU General Public License
# along with NEST.  If not, see <http://www.gnu.org/licenses/>.

import unittest

import nest
import numpy as np

"""
Assert that all neuronal models that have a refractory period implement it
correctly (except for Hodgkin-Huxley models which cannot be tested).

Details
-------
Submit the neuron to a constant excitatory current so that it spikes in the
[0, 50] ms.
A ``spike_recorder`` is used to detect the time at which the neuron spikes and
a ``voltmeter`` is then used to make sure the voltage is clamped to ``V_reset``
during exactly ``t_ref``.

For neurons that do not clamp the potential, use a very large current to
trigger immediate spiking.

For untested models please see the ignore_model list.
"""


# --------------------------------------------------------------------------- #
#  Models, specific parameters
# --------------------------------------------------------------------------- #

# Neurons that must be tested through a high current to spike immediately
# (t_ref = interspike)
neurons_interspike = [
    "amat2_psc_exp",
    "ht_neuron",
    "mat2_psc_exp",
]

neurons_interspike_ps = ["iaf_psc_alpha_ps", "iaf_psc_delta_ps", "iaf_psc_exp_ps"]

neurons_eprop = [
    "eprop_iaf_psc_delta",
    "eprop_iaf_psc_delta_adapt",
]

# Models that first clamp the membrane potential at a higher value
neurons_with_clamping = [
    "aeif_psc_delta_clopath",
]

# Multi-compartment models
mc_models = [
    "iaf_cond_alpha_mc",
]

# Models that cannot be tested
ignore_model = [
    "gif_pop_psc_exp",  # This one commits spikes at same time
    "hh_cond_exp_traub",  # This one does not support V_reset
    "hh_cond_beta_gap_traub",  # This one does not support V_reset
    "hh_psc_alpha",  # This one does not support V_reset
    "hh_psc_alpha_clopath",  # This one does not support V_reset
    "hh_psc_alpha_gap",  # This one does not support V_reset
    "pp_cond_exp_mc_urbanczik",  # This one does not support V_reset
    "iaf_psc_exp_ps_lossless",  # This one use presice times
    "siegert_neuron",  # This one does not connect to voltmeter
    "step_rate_generator",  # No regular neuron model
<<<<<<< HEAD
    "eprop_readout",  # This one does not spike
=======
    "iaf_tum_2000",  # Hijacks the offset field, see #2912
>>>>>>> 806e7df9
]

tested_models = [
    m for m in nest.node_models if nest.GetDefaults(m, "element_type") == "neuron" and m not in ignore_model
]

# Additional parameters for the connector
add_connect_param = {
    "iaf_cond_alpha_mc": {"receptor_type": 7},
}


# --------------------------------------------------------------------------- #
#  Simulation time and refractory time limits
# --------------------------------------------------------------------------- #

simtime = 100
resolution = 0.1


# --------------------------------------------------------------------------- #
#  Test class
# --------------------------------------------------------------------------- #


class TestRefractoryCase(unittest.TestCase):
    """
    Check the correct implementation of refractory time in all neuronal models.
    """

    def reset(self):
        nest.ResetKernel()

        nest.resolution = resolution
        nest.rng_seed = 123456

    def compute_reftime(self, model, sr, vm, neuron):
        """
        Compute the refractory time of the neuron.

        Parameters
        ----------
        model : str
          Name of the neuronal model.
        sr : tuple
            node ID of the spike recorder.
        vm : tuple
            node ID of the voltmeter.
        neuron : tuple
            node ID of the recorded neuron.

        Returns
        -------
        t_ref_sim : double
            Value of the simulated refractory period.
        """

        spike_times = nest.GetStatus(sr, "events")[0]["times"]

        if model in neurons_interspike:
            # Spike emitted at next timestep so substract resolution
            return spike_times[1] - spike_times[0] - resolution
        elif model in neurons_interspike_ps + neurons_eprop:
            return spike_times[1] - spike_times[0]
        else:
            Vr = nest.GetStatus(neuron, "V_reset")[0]
            times = nest.GetStatus(vm, "events")[0]["times"]

            # Index of the 2nd spike
            idx_max = np.argwhere(times == spike_times[1])[0][0]
            name_Vm = "V_m.s" if model in mc_models else "V_m"
            Vs = nest.GetStatus(vm, "events")[0][name_Vm]

            # Get the index at which the first spike occurred
            idx_spike = np.argwhere(times == spike_times[0])[0][0]

            # Find end of refractory period between 1st and 2nd spike
            idx_end = np.where(np.isclose(Vs[idx_spike:idx_max], Vr, 1e-6))[0][-1]
            t_ref_sim = idx_end * resolution

            return t_ref_sim

    def test_refractory_time(self):
        """
        Check that refractory time implementation is correct.
        """

        for model in tested_models:
            self.reset()

            if "t_ref" not in nest.GetDefaults(model):
                continue

            # Randomly set a refractory period
            t_ref = 1.7
            # Create the neuron and devices
            nparams = {"t_ref": t_ref}
            neuron = nest.Create(model, params=nparams)

            name_Vm = "V_m.s" if model in mc_models else "V_m"
            vm_params = {"interval": resolution, "record_from": [name_Vm]}
            vm = nest.Create("voltmeter", params=vm_params)
            sr = nest.Create("spike_recorder")
            cg = nest.Create("dc_generator", params={"amplitude": 1200.0})

            # For models that do not clamp V_m, use very large current to
            # trigger almost immediate spiking => t_ref almost equals
            # interspike
            if model in neurons_interspike_ps + neurons_eprop:
                nest.SetStatus(cg, "amplitude", 10000000.0)
            elif model == "ht_neuron":
                # ht_neuron use too long time with a very large amplitude
                nest.SetStatus(cg, "amplitude", 2000.0)
            elif model in neurons_interspike:
                nest.SetStatus(cg, "amplitude", 15000.0)

            # Connect them and simulate
            nest.Connect(vm, neuron)
            nest.Connect(cg, neuron, syn_spec=add_connect_param.get(model, {}))
            nest.Connect(neuron, sr)

            nest.Simulate(simtime)

            # Get and compare t_ref
            t_ref_sim = self.compute_reftime(model, sr, vm, neuron)

            if model in neurons_with_clamping:
                t_ref_sim = t_ref_sim - nest.GetStatus(neuron, "t_clamp")[0]

            # Approximate result for precise spikes (interpolation error)
            if model in neurons_interspike_ps + neurons_eprop:
                self.assertAlmostEqual(
                    t_ref,
                    t_ref_sim,
                    places=3,
                    msg="""Error in model {}:
                                       {} != {}""".format(
                        model, t_ref, t_ref_sim
                    ),
                )
            else:
                self.assertAlmostEqual(
                    t_ref,
                    t_ref_sim,
                    msg="""Error in model {}:
                                       {} != {}""".format(
                        model, t_ref, t_ref_sim
                    ),
                )


# --------------------------------------------------------------------------- #
#  Run the comparisons
# --------------------------------------------------------------------------- #


def suite():
    return unittest.makeSuite(TestRefractoryCase, "test")


def run():
    runner = unittest.TextTestRunner(verbosity=2)
    runner.run(suite())


if __name__ == "__main__":
    run()<|MERGE_RESOLUTION|>--- conflicted
+++ resolved
@@ -84,11 +84,8 @@
     "iaf_psc_exp_ps_lossless",  # This one use presice times
     "siegert_neuron",  # This one does not connect to voltmeter
     "step_rate_generator",  # No regular neuron model
-<<<<<<< HEAD
     "eprop_readout",  # This one does not spike
-=======
     "iaf_tum_2000",  # Hijacks the offset field, see #2912
->>>>>>> 806e7df9
 ]
 
 tested_models = [
