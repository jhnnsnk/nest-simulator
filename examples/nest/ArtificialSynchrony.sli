/*
 *  ArtificialSynchrony.sli
 *
 *  This file is part of NEST.
 *
 *  Copyright (C) 2004 The NEST Initiative
 *
 *  NEST is free software: you can redistribute it and/or modify
 *  it under the terms of the GNU General Public License as published by
 *  the Free Software Foundation, either version 2 of the License, or
 *  (at your option) any later version.
 *
 *  NEST is distributed in the hope that it will be useful,
 *  but WITHOUT ANY WARRANTY; without even the implied warranty of
 *  MERCHANTABILITY or FITNESS FOR A PARTICULAR PURPOSE.  See the
 *  GNU General Public License for more details.
 *
 *  You should have received a copy of the GNU General Public License
 *  along with NEST.  If not, see <http://www.gnu.org/licenses/>.
 *
 */

% autorun=true

%%%%%%%%%%%%%%%% Write welcome message %%%%%%%%%%%%%%%%%%%%%%
(\n\n) =
1 1 80 { (#) =only } for ( ) =
(Artificial synchrony can be introduced by discrete-time simulation
of neuronal networks, because they typically constrain spike times to a
grid determined by the computational step size. Hansel et al. (1998) used
a small all to all connected network of spiking neurons to demonstrated
that this artificial synchrony can be reduced by a finer resolution or by
interpolating for the correct spike times. In a further step Morrison et
al. (2007) showed that by interpolating the exact spike times and
distributing them, not only the artificial synchrony is avoided
but even machine precision can be obtained for small time steps.

Here, we simulate the 'Hansel' network of 128 all to all connected
excitatory I&F neurons with alpha shaped PSC in the
1. precise implementation by Morrison et al. (2007).
2. grid constrained implementation

The synchrony of the network can be calculated from the membrane
potentials of each neuron following Hansel et al. (1998).  Thus, by
varying the coupling weights and estimating the corresponding
synchrony of the network the results of Hansel et al. (1998), Morrison
et al. (2007) and Diesmann et al. (2008) can be reproduced.

An additional Perl script performs the task to calculate the synchrony
and generate the final plot.

References:
D. Hansel, G. Mato, C. Meunier, and L. Neltner. On numerical
simulations of integrate-and-fire neural networks. Neural Computation,
10(2):467-483, Feb., 15 1998.

A. Morrison, S. Straube, H. E. Plesser, and M. Diesmann. Exact
subthreshold integration with continuous spike times in discrete time
neural network simulations. Neural Computation, 19(1):47-79, 2007.

Diesmann M, Hanuschkin A, Helias M, Kunkel S and Morrison A
(2008). The performance of solvers for integrate-and-fire models with
exact spike timing.  Frontiers in Neuroinformatics. Conference
Abstract: Neuroinformatics 2008.

AH 09) =
1 1 80 { (#) =only } for (\n\n) =


%%%%%%%%%%%%%%%%% Simulation parameter  %%%%%%%%%%%%%%%%%%%%%%%%%
(Set Simulation Parameters ) =only
/nr 128 def                     % number of neurons in the network

/h 2. -5 pow def                % simulation resolution h=2^-5
/tics_per_ms 2 5 pow def        % low-level time resolution in tics

/C_m 250.0 def                  % membrane capacitance
/E_L 0.0 def                    % leaky potential
/I_e 575.0 def                  % suprathreshold current
/tau_m 10.0 def                 % membrane time constant
/V_reset 0.0 def                % reset potential
/V_th  20.0 def                 % threshold potential
/t_refra 0.25 def               % refractory time
/tau_syn_ex 1.648 def           % syn. time constant 3/2ln3
/INTERPOL 3 def                 % cubic interpolation (canonical model)

/gamma 0.5 def                  % parameter determining the degree of synchrony at the beginning

/tofile true def                % write potentials of the neurons to file

/delay 0.25 def                 % synaptic delay

%% initialize random number generator
rngdict /gsl_mt19937 get 2000 CreateRNG /myrng Set  % usage 'myrng drand' for double in in [0, 1)
(-DONE-) =


%%%%%%%%%%%%%%%%% Setup report  %%%%%%%%%%%%%%%%%%%%%%%%%
(gamma []: \t) =only gamma =    % The initial synchronization is determined by gamma.
(delay [ms]:\t) =only delay =
(tau_r [ms]:\t) =only t_refra =

%% Calculate spike period T (needed for setup of initial membrane potential)
 tau_m  C_m   div  /R Set
 R I_e mul  E_L add  V_reset sub  R I_e mul  E_L add  V_th sub  div  ln  tau_m mul  dup /T Set
 (ISI [ms]:\t) =only  T =only
 1.0 exch div  % now we have the fire rate
 (, i.e. firingrate [Hz]: ) =only 1000.0 mul =



%%%%%%%%%%%%%%%%%  Start Simulation Section   %%%%%%%%%%%%%%%%%%%%%%%%%
1 1 2 {
/sim Set   % sim = 1 Canon / sim = 2 Grid

sim 1 eq {
 /params <<
        /C_m C_m
        /E_L E_L
        /I_e I_e
        /tau_m tau_m
        /tau_syn tau_syn_ex
        /V_m  E_L
        /V_reset V_reset
        /V_th  V_th
        /t_ref t_refra
        /Interpol_Order INTERPOL
     >> def
 }
 {
 /params <<
        /C_m C_m
        /E_L E_L
        /I_e I_e
        /tau_m tau_m
        /tau_syn_ex tau_syn_ex
        /V_m  E_L
        /V_reset V_reset
        /V_th  V_th
        /t_ref t_refra
     >> def
 } ifelse


() =
1 1 40 { (#) =only } for
sim 1 eq {(\nRun the canonical simulations first: )= }
         {(\nRun the grid constrained simulations now: )= } ifelse
modeldict begin
 userdict begin
 0.0 0.2 5.0 {
  cvd /strength Set

  (weigth [pA]:\t) =only strength =

  %set resolution and limits on delays
       % limits must be set BEFORE connecting any elements
       <<
         /resolution h                  % time steps in ms
         /tics_per_ms tics_per_ms       % low-level time resolution
         /off_grid_spiking true         % precise neuron model
         /rngs [myrng]                  % set rnd seed
         /overwrite_files true          % overwrite previous output
       >> SetKernelStatus

<<<<<<< HEAD
  sim 1 eq { /neurons /iaf_psc_alpha_canon nr Create def }
           { /neurons /iaf_psc_alpha nr Create def } ifelse
=======
  sim 1 eq { /iaf_psc_alpha_ps nr Create pop }
           { /iaf_psc_alpha nr Create pop } ifelse
  /neurons 0 GetGlobalNodes def
>>>>>>> 3fd3217d

  % connect neurons all to all
  /autapses_bool true def         % Change to false to avoid self connections
  neurons neurons << /rule /all_to_all /autapses autapses_bool >> << /weight strength /delay delay >> Connect

  /*                                    % uncomment to verify connections
  %% Readout if everything works
  neurons {
    /ii Set
    (\n\nneuron ) = ii = (connects to) =
    << /source ii /synapse_model /static_synapse >> GetConnections
    { GetStatus /target get } Map ==
  } forall
  */

  %% Set the neuron parameters according to definition
  (Set neuron parameters ) =only
  neurons {
    params SetStatus
  } forall
  (-DONE-) =

  %% Set initial potentials
  (Set initial potentials [mV] (Morrison et al. 2007) ) =only
  neurons {
   /ii Set
   R I_e mul                            % like Morrison et al. 2007
   1 -1.0 gamma mul ii 1 sub nr cvd div T tau_m div mul mul exp sub mul
   %dup =                               % uncomment to print out value of initial potentials

   %%% Alternatively take just random initial states
   %   myrng drand
   %   V_th V_reset sub mul
   %   V_reset add dup
   %   =

   /V_0 Set
   ii << /V_m  V_0 >> SetStatus         % set initial potential to each neuron
  } forall
  (-DONE-) =

  (Create voltmeter ) =only
  %% generate spike detectors and voltmeter for each neuron
  % /spike_detector Create /detec Set   % spike detectors will generate enormous amount of data!
  %  detec  << /to_file tofile /withgid true /interval 0.1 >> SetStatus
  /voltmeter Create /volt Set

  volt  << /to_file tofile              % write to file
         /to_memory false               % not to memory
         /withgid true                  % important to know which neuron
         /withtime true
%         /interval 1.0                 % record only every msec.
      >> SetStatus

  sim 1 eq {volt  <<  /label (voltmeter-Canon-) strength cvs join >> SetStatus}
           {volt  <<  /label (voltmeter-Grid-) strength cvs join >> SetStatus} ifelse
  (-DONE-) =

  % neurons detec 1.0 h Connect         % connect spike_detector
  volt neurons 1.0 h Connect            % connect voltmeter

  10000 Simulate                        % simulate for 10s

  ResetKernel
 } for                                  % for each coupling strength
 end
end
} for                                   % for each neuron model<|MERGE_RESOLUTION|>--- conflicted
+++ resolved
@@ -163,14 +163,8 @@
          /overwrite_files true          % overwrite previous output
        >> SetKernelStatus
 
-<<<<<<< HEAD
-  sim 1 eq { /neurons /iaf_psc_alpha_canon nr Create def }
+  sim 1 eq { /neurons /iaf_psc_alpha_ps nr Create def }
            { /neurons /iaf_psc_alpha nr Create def } ifelse
-=======
-  sim 1 eq { /iaf_psc_alpha_ps nr Create pop }
-           { /iaf_psc_alpha nr Create pop } ifelse
-  /neurons 0 GetGlobalNodes def
->>>>>>> 3fd3217d
 
   % connect neurons all to all
   /autapses_bool true def         % Change to false to avoid self connections
