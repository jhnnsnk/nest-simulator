--- conflicted
+++ resolved
@@ -323,13 +323,8 @@
     M_INFO (BuildNetwork)
     (Connecting spike recorders.) message
 
-<<<<<<< HEAD
-    E_neurons Nrec Take E_detector << /rule (all_to_all) >> << /synapse_model /syn_std >> Connect
+    E_neurons Nrec Take E_recorder << /rule (all_to_all) >> << /synapse_model /syn_std >> Connect
   } if
-=======
-    E_neurons Nrec Take E_recorder << /rule (all_to_all) >> << /synapse_model /syn_std >> Connect
-  } if  
->>>>>>> 6997cae6
 
   % read out time used for building
   toc /BuildEdgeTime Set
