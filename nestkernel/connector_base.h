/*
 *  connector_base.h
 *
 *  This file is part of NEST.
 *
 *  Copyright (C) 2004 The NEST Initiative
 *
 *  NEST is free software: you can redistribute it and/or modify
 *  it under the terms of the GNU General Public License as published by
 *  the Free Software Foundation, either version 2 of the License, or
 *  (at your option) any later version.
 *
 *  NEST is distributed in the hope that it will be useful,
 *  but WITHOUT ANY WARRANTY; without even the implied warranty of
 *  MERCHANTABILITY or FITNESS FOR A PARTICULAR PURPOSE.  See the
 *  GNU General Public License for more details.
 *
 *  You should have received a copy of the GNU General Public License
 *  along with NEST.  If not, see <http://www.gnu.org/licenses/>.
 *
 */

#ifndef CONNECTOR_BASE_H
#define CONNECTOR_BASE_H

// Generated includes:
#include "config.h"

// C++ includes:
#include <cstdlib>
#include <vector>

// Includes from libnestutil:
#include "compose.hpp"
#include "sort.h"
#include "vector_util.h"

// Includes from nestkernel:
#include "common_synapse_properties.h"
#include "connection_label.h"
#include "connector_model.h"
#include "event.h"
#include "nest_datums.h"
#include "nest_names.h"
#include "node.h"
#include "source.h"
#include "spikecounter.h"

// Includes from sli:
#include "arraydatum.h"
#include "dictutils.h"

namespace nest
{

/**
 * Base class to allow storing Connectors for different synapse types
 * in vectors. We define the interface here to avoid casting.
 */
class ConnectorBase
{

public:
  // Destructor needs to be declared virtual to avoid undefined
  // behavior, avoid possible memory leak and needs to be defined to
  // avoid linker error, see, e.g., Meyers, S. (2005) p40ff
  virtual ~ConnectorBase() {};

  /**
   * Return syn_id_ of the synapse type of this Connector (index in
   * list of synapse prototypes).
   */
  virtual synindex get_syn_id() const = 0;

  /**
   * Return the number of connections in this Connector.
   */
  virtual size_t size() const = 0;

  /**
   * Write status of the connection at position lcid to the dictionary
   * dict.
   */
  virtual void get_synapse_status( const size_t tid, const size_t lcid, DictionaryDatum& dict ) const = 0;

  /**
   * Set status of the connection at position lcid according to the
   * dictionary dict.
   */
  virtual void set_synapse_status( const size_t lcid, const DictionaryDatum& dict, ConnectorModel& cm ) = 0;

  /**
   * Add ConnectionID with given source_node_id and lcid to conns. If
   * target_node_id is given, only add connection if target_node_id matches
   * the node_id of the target of the connection.
   */
  virtual void get_connection( const size_t source_node_id,
    const size_t target_node_id,
    const size_t tid,
    const size_t lcid,
    const long synapse_label,
    std::deque< ConnectionID >& conns ) const = 0;

  /**
   * Add ConnectionID with given source_node_id and lcid to conns. If
   * target_neuron_node_ids is given, only add connection if
   * target_neuron_node_ids contains the node ID of the target of the connection.
   */
  virtual void get_connection_with_specified_targets( const size_t source_node_id,
    const std::vector< size_t >& target_neuron_node_ids,
    const size_t tid,
    const size_t lcid,
    const long synapse_label,
    std::deque< ConnectionID >& conns ) const = 0;

  /**
   * Add ConnectionIDs with given source_node_id to conns, looping over
   * all lcids. If target_node_id is given, only add connection if
   * target_node_id matches the node ID of the target of the connection.
   */
  virtual void get_all_connections( const size_t source_node_id,
    const size_t target_node_id,
    const size_t tid,
    const long synapse_label,
    std::deque< ConnectionID >& conns ) const = 0;

  /**
   * For a given target_node_id add lcids of all connections with matching
   * node ID of target to source_lcids.
   */
  virtual void
  get_source_lcids( const size_t tid, const size_t target_node_id, std::vector< size_t >& source_lcids ) const = 0;

  /**
   * For a given start_lcid add node IDs of all targets that belong to the
   * same source to target_node_ids.
   */
  virtual void get_target_node_ids( const size_t tid,
    const size_t start_lcid,
    const std::string& post_synaptic_element,
    std::vector< size_t >& target_node_ids ) const = 0;

  /**
   * For a given lcid return the node ID of the target of the connection.
   */
  virtual size_t get_target_node_id( const size_t tid, const unsigned int lcid ) const = 0;

  /**
   * Send the event e to all connections of this Connector.
   */
  virtual void send_to_all( const size_t tid, const std::vector< ConnectorModel* >& cm, Event& e ) = 0;

  /**
   * Send the event e to the connection at position lcid. Return bool
   * indicating whether the following connection belongs to the same
   * source.
   */
  virtual size_t send( const size_t tid, const size_t lcid, const std::vector< ConnectorModel* >& cm, Event& e ) = 0;

  virtual void
  send_weight_event( const size_t tid, const unsigned int lcid, Event& e, const CommonSynapseProperties& cp ) = 0;

  /**
   * Update weights of dopamine modulated STDP connections.
   */
  virtual void trigger_update_weight( const long vt_node_id,
    const size_t tid,
    const std::vector< spikecounter >& dopa_spikes,
    const double t_trig,
    const std::vector< ConnectorModel* >& cm ) = 0;

  /**
   * Sort connections according to source node IDs.
   */
  virtual void sort_connections( BlockVector< Source >& ) = 0;

  /**
   * Set a flag in the connection indicating whether the following
   * connection belongs to the same source.
   */
  virtual void set_source_has_more_targets( const size_t lcid, const bool has_more_targets ) = 0;

  /**
   * Return lcid of the first connection after start_lcid (inclusive)
   * where the node_id of the target matches target_node_id. If there are no matches,
   * the function returns invalid_index.
   */
  virtual size_t find_first_target( const size_t tid, const size_t start_lcid, const size_t target_node_id ) const = 0;

  /**
   * Return lcid of first connection where the node ID of the target
   * matches target_node_id; consider only the connections with lcids
   * given in matching_lcids. If there is no match, the function returns
   * invalid_index.
   */
  virtual size_t find_matching_target( const size_t tid,
    const std::vector< size_t >& matching_lcids,
    const size_t target_node_id ) const = 0;

  /**
   * Disable the transfer of events through the connection at position
   * lcid.
   */
  virtual void disable_connection( const size_t lcid ) = 0;

  /**
   * Remove disabled connections from the connector.
   */
  virtual void remove_disabled_connections( const size_t first_disabled_index ) = 0;
};

/**
 * Homogeneous connector, contains synapses of one particular type (syn_id_).
 */
template < typename ConnectionT >
class Connector : public ConnectorBase
{
private:
  BlockVector< ConnectionT > C_;
  const synindex syn_id_;

public:
  explicit Connector( const synindex syn_id )
    : syn_id_( syn_id )
  {
  }

  ~Connector() override
  {
    C_.clear();
  }

  synindex
  get_syn_id() const override
  {
    return syn_id_;
  }

  size_t
  size() const override
  {
    return C_.size();
  }

  void
  get_synapse_status( const size_t tid, const size_t lcid, DictionaryDatum& dict ) const override
  {
    assert( lcid < C_.size() );

    C_[ lcid ].get_status( dict );

    // get target node ID here, where tid is available
    // necessary for hpc synapses using TargetIdentifierIndex
    def< long >( dict, names::target, C_[ lcid ].get_target( tid )->get_node_id() );
  }

  void
  set_synapse_status( const size_t lcid, const DictionaryDatum& dict, ConnectorModel& cm ) override
  {
    assert( lcid < C_.size() );

    C_[ lcid ].set_status( dict, static_cast< GenericConnectorModel< ConnectionT >& >( cm ) );
  }

  void
  push_back( const ConnectionT& c )
  {
    C_.push_back( c );
  }

  void
  get_connection( const size_t source_node_id,
    const size_t target_node_id,
    const size_t tid,
    const size_t lcid,
    const long synapse_label,
    std::deque< ConnectionID >& conns ) const override
  {
    if ( not C_[ lcid ].is_disabled() )
    {
      if ( synapse_label == UNLABELED_CONNECTION or C_[ lcid ].get_label() == synapse_label )
      {
        const size_t current_target_node_id = C_[ lcid ].get_target( tid )->get_node_id();
        if ( current_target_node_id == target_node_id or target_node_id == 0 )
        {
          conns.push_back(
            ConnectionDatum( ConnectionID( source_node_id, current_target_node_id, tid, syn_id_, lcid ) ) );
        }
      }
    }
  }

  void
  get_connection_with_specified_targets( const size_t source_node_id,
    const std::vector< size_t >& target_neuron_node_ids,
    const size_t tid,
    const size_t lcid,
    const long synapse_label,
    std::deque< ConnectionID >& conns ) const override
  {
    if ( not C_[ lcid ].is_disabled() )
    {
      if ( synapse_label == UNLABELED_CONNECTION or C_[ lcid ].get_label() == synapse_label )
      {
        const size_t current_target_node_id = C_[ lcid ].get_target( tid )->get_node_id();
        if ( std::find( target_neuron_node_ids.begin(), target_neuron_node_ids.end(), current_target_node_id )
          != target_neuron_node_ids.end() )
        {
          conns.push_back(
            ConnectionDatum( ConnectionID( source_node_id, current_target_node_id, tid, syn_id_, lcid ) ) );
        }
      }
    }
  }

  void
  get_all_connections( const size_t source_node_id,
    const size_t target_node_id,
    const size_t tid,
    const long synapse_label,
    std::deque< ConnectionID >& conns ) const override
  {
    for ( size_t lcid = 0; lcid < C_.size(); ++lcid )
    {
      get_connection( source_node_id, target_node_id, tid, lcid, synapse_label, conns );
    }
  }

  void
  get_source_lcids( const size_t tid, const size_t target_node_id, std::vector< size_t >& source_lcids ) const override
  {
    for ( size_t lcid = 0; lcid < C_.size(); ++lcid )
    {
      const size_t current_target_node_id = C_[ lcid ].get_target( tid )->get_node_id();
      if ( current_target_node_id == target_node_id and not C_[ lcid ].is_disabled() )
      {
        source_lcids.push_back( lcid );
      }
    }
  }

  void
  get_target_node_ids( const size_t tid,
    const size_t start_lcid,
    const std::string& post_synaptic_element,
    std::vector< size_t >& target_node_ids ) const override
  {
    size_t lcid = start_lcid;
    while ( true )
    {
      if ( C_[ lcid ].get_target( tid )->get_synaptic_elements( post_synaptic_element ) != 0.0
        and not C_[ lcid ].is_disabled() )
      {
        target_node_ids.push_back( C_[ lcid ].get_target( tid )->get_node_id() );
      }

      if ( not C_[ lcid ].source_has_more_targets() )
      {
        break;
      }

      ++lcid;
    }
  }

  size_t
  get_target_node_id( const size_t tid, const unsigned int lcid ) const override
  {
    return C_[ lcid ].get_target( tid )->get_node_id();
  }

  void
  send_to_all( const size_t tid, const std::vector< ConnectorModel* >& cm, Event& e ) override
  {
    auto const& cp = static_cast< GenericConnectorModel< ConnectionT >* >( cm[ syn_id_ ] )->get_common_properties();

    for ( size_t lcid = 0; lcid < C_.size(); ++lcid )
    {
      e.set_port( lcid );
      assert( not C_[ lcid ].is_disabled() );
      C_[ lcid ].send( e, tid, cp );
    }
  }

  size_t
  send( const size_t tid, const size_t lcid, const std::vector< ConnectorModel* >& cm, Event& e ) override
  {
    typename ConnectionT::CommonPropertiesType const& cp =
      static_cast< GenericConnectorModel< ConnectionT >* >( cm[ syn_id_ ] )->get_common_properties();

<<<<<<< HEAD
    size_t lcid_offset = 0;
=======
    size_t current_lcid = lcid;
>>>>>>> 1a5838eb

    while ( true )
    {
      ConnectionT& conn = C_[ current_lcid ];
      const bool is_disabled = conn.is_disabled();
      const bool source_has_more_targets = conn.source_has_more_targets();

      e.set_port( current_lcid );
      if ( not is_disabled )
      {
        // non-local sender -> receiver retrieves ID of sender Node from SourceTable based on tid, syn_id, lcid
        // only if needed, as this is computationally costly
        e.set_sender_node_id_info( tid, syn_id_, current_lcid );
        conn.send( e, tid, cp );
        send_weight_event( tid, current_lcid, e, cp );
      }
      if ( not source_has_more_targets )
      {
        break;
      }
      ++current_lcid;
    }

    return 1 + current_lcid - lcid; // event was delivered to at least one target
  }

  // Implemented in connector_base_impl.h
  void
  send_weight_event( const size_t tid, const unsigned int lcid, Event& e, const CommonSynapseProperties& cp ) override;

  void
  trigger_update_weight( const long vt_node_id,
    const size_t tid,
    const std::vector< spikecounter >& dopa_spikes,
    const double t_trig,
    const std::vector< ConnectorModel* >& cm ) override
  {
    for ( size_t i = 0; i < C_.size(); ++i )
    {
      if ( static_cast< GenericConnectorModel< ConnectionT >* >( cm[ syn_id_ ] )
             ->get_common_properties()
             .get_vt_node_id()
        == vt_node_id )
      {
        C_[ i ].trigger_update_weight( tid,
          dopa_spikes,
          t_trig,
          static_cast< GenericConnectorModel< ConnectionT >* >( cm[ syn_id_ ] )->get_common_properties() );
      }
    }
  }

  void
  sort_connections( BlockVector< Source >& sources ) override
  {
    nest::sort( sources, C_ );
  }

  void
  set_source_has_more_targets( const size_t lcid, const bool has_more_targets ) override
  {
    C_[ lcid ].set_source_has_more_targets( has_more_targets );
  }

  size_t
  find_first_target( const size_t tid, const size_t start_lcid, const size_t target_node_id ) const override
  {
    size_t lcid = start_lcid;
    while ( true )
    {
      if ( C_[ lcid ].get_target( tid )->get_node_id() == target_node_id and not C_[ lcid ].is_disabled() )
      {
        return lcid;
      }

      if ( not C_[ lcid ].source_has_more_targets() )
      {
        return invalid_index;
      }

      ++lcid;
    }
  }

  size_t
  find_matching_target( const size_t tid,
    const std::vector< size_t >& matching_lcids,
    const size_t target_node_id ) const override
  {
    for ( size_t i = 0; i < matching_lcids.size(); ++i )
    {
      if ( C_[ matching_lcids[ i ] ].get_target( tid )->get_node_id() == target_node_id )
      {
        return matching_lcids[ i ];
      }
    }

    return invalid_index;
  }

  void
  disable_connection( const size_t lcid ) override
  {
    assert( not C_[ lcid ].is_disabled() );
    C_[ lcid ].disable();
  }

  void
  remove_disabled_connections( const size_t first_disabled_index ) override
  {
    assert( C_[ first_disabled_index ].is_disabled() );
    C_.erase( C_.begin() + first_disabled_index, C_.end() );
  }
};

} // of namespace nest

#endif<|MERGE_RESOLUTION|>--- conflicted
+++ resolved
@@ -388,11 +388,7 @@
     typename ConnectionT::CommonPropertiesType const& cp =
       static_cast< GenericConnectorModel< ConnectionT >* >( cm[ syn_id_ ] )->get_common_properties();
 
-<<<<<<< HEAD
-    size_t lcid_offset = 0;
-=======
     size_t current_lcid = lcid;
->>>>>>> 1a5838eb
 
     while ( true )
     {
