--- conflicted
+++ resolved
@@ -139,11 +139,7 @@
 
 
 double
-<<<<<<< HEAD
 NodePosParameter::get_node_pos_( RngPtr rng, Node* node ) const
-=======
-NodePosParameter::get_node_pos_( librandom::RngPtr&, Node* node ) const
->>>>>>> caaf0632
 {
   if ( not node )
   {
@@ -179,12 +175,9 @@
   }
   return pos[ dimension_ ];
 }
-double
-<<<<<<< HEAD
+
+double
 SpatialDistanceParameter::value( RngPtr rng,
-=======
-SpatialDistanceParameter::value( librandom::RngPtr&,
->>>>>>> caaf0632
   const std::vector< double >& source_pos,
   const std::vector< double >& target_pos,
   const AbstractLayer& layer )
