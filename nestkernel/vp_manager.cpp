/*
 *  vp_manager.cpp
 *
 *  This file is part of NEST.
 *
 *  Copyright (C) 2004 The NEST Initiative
 *
 *  NEST is free software: you can redistribute it and/or modify
 *  it under the terms of the GNU General Public License as published by
 *  the Free Software Foundation, either version 2 of the License, or
 *  (at your option) any later version.
 *
 *  NEST is distributed in the hope that it will be useful,
 *  but WITHOUT ANY WARRANTY; without even the implied warranty of
 *  MERCHANTABILITY or FITNESS FOR A PARTICULAR PURPOSE.  See the
 *  GNU General Public License for more details.
 *
 *  You should have received a copy of the GNU General Public License
 *  along with NEST.  If not, see <http://www.gnu.org/licenses/>.
 *
 */

#include "vp_manager.h"

// Includes from libnestutil:
#include "logging.h"

// Includes from nestkernel:
#include "kernel_manager.h"
#include "mpi_manager.h"
#include "mpi_manager_impl.h"
#include "vp_manager_impl.h"

// Includes from sli:
#include "dictutils.h"

nest::VPManager::VPManager()
#ifdef _OPENMP
  : force_singlethreading_( false )
#else
  : force_singlethreading_( true )
#endif
  , n_threads_( 1 )
{
}

void
nest::VPManager::initialize()
{
// When the VPManager is initialized, you will have 1 thread again.
// Setting more threads will be done via nest::set_kernel_status
#ifdef _OPENMP
  /* The next line is required because we use the OpenMP
   threadprivate() directive in the allocator, see OpenMP
   API Specifications v 3.1, Ch 2.9.2, p 89, l 14f.
   It keeps OpenMP from automagically changing the number
   of threads used for parallel regions.
   */
  omp_set_dynamic( false );
#endif
  set_num_threads( 1 );
}

void
nest::VPManager::finalize()
{
}

void
nest::VPManager::set_status( const DictionaryDatum& d )
{
  long n_threads = get_num_threads();
  bool n_threads_updated =
    updateValue< long >( d, "local_num_threads", n_threads );
  if ( n_threads_updated )
  {
    if ( kernel().node_manager.size() > 1 )
      throw KernelException(
        "Nodes exist: Thread/process number cannot be changed." );
    if ( kernel().model_manager.has_user_models() )
      throw KernelException(
        "Custom neuron models exist: Thread/process number cannot be "
        "changed." );
    if ( kernel().model_manager.has_user_prototypes() )
      throw KernelException(
        "Custom synapse types exist: Thread/process number cannot be "
        "changed." );
    if ( kernel().connection_manager.get_user_set_delay_extrema() )
      throw KernelException(
        "Delay extrema have been set: Thread/process number cannot be "
        "changed." );
    if ( kernel().simulation_manager.has_been_simulated() )
      throw KernelException(
        "The network has been simulated: Thread/process number cannot be "
        "changed." );
    if ( not Time::resolution_is_default() )
      throw KernelException(
        "The resolution has been set: Thread/process number cannot be "
        "changed." );
    if ( kernel().model_manager.are_model_defaults_modified() )
      throw KernelException(
        "Model defaults have been modified: Thread/process number cannot be "
        "changed." );

    if ( n_threads > 1 && force_singlethreading_ )
    {
      LOG( M_WARNING,
        "VPManager::set_status",
        "No multithreading available, using single threading" );
      n_threads = 1;
    }

    // it is essential to call reset() here to adapt memory pools and more
    // to the new number of threads and VPs.
    set_num_threads( n_threads );
    kernel().num_threads_changed_reset();
  }

  long n_vps = get_num_virtual_processes();
  bool n_vps_updated =
    updateValue< long >( d, "total_num_virtual_procs", n_vps );
  if ( n_vps_updated )
  {
    if ( kernel().node_manager.size() > 1 )
      throw KernelException(
        "Nodes exist: Thread/process number cannot be changed." );
    if ( kernel().model_manager.has_user_models() )
      throw KernelException(
        "Custom neuron models exist: Thread/process number cannot be "
        "changed." );
    if ( kernel().model_manager.has_user_prototypes() )
      throw KernelException(
        "Custom synapse types exist: Thread/process number cannot be "
        "changed." );
    if ( kernel().connection_manager.get_user_set_delay_extrema() )
      throw KernelException(
        "Delay extrema have been set: Thread/process number cannot be "
        "changed." );
    if ( kernel().simulation_manager.has_been_simulated() )
      throw KernelException(
        "The network has been simulated: Thread/process number cannot be "
        "changed." );
    if ( not Time::resolution_is_default() )
      throw KernelException(
        "The resolution has been set: Thread/process number cannot be "
        "changed." );
    if ( kernel().model_manager.are_model_defaults_modified() )
      throw KernelException(
        "Model defaults have been modified: Thread/process number cannot be "
        "changed." );

    if ( n_vps % kernel().mpi_manager.get_num_processes() != 0 )
      throw BadProperty(
        "Number of virtual processes (threads*processes) must be an integer "
        "multiple of the number of processes. Value unchanged." );

    long n_threads = n_vps / kernel().mpi_manager.get_num_processes();
    if ( ( n_threads > 1 ) && ( force_singlethreading_ ) )
    {
      LOG( M_WARNING,
        "VPManager::set_status",
        "No multithreading available, using single threading" );
      n_threads = 1;
    }

    // it is essential to call reset() here to adapt memory pools and more
    // to the new number of threads and VPs
    set_num_threads( n_threads );
    kernel().num_threads_changed_reset();
  }
}

void
nest::VPManager::get_status( DictionaryDatum& d )
{
  def< long >( d, "local_num_threads", get_num_threads() );
  def< long >( d, "total_num_virtual_procs", get_num_virtual_processes() );
}

void
nest::VPManager::set_num_threads( nest::thread n_threads )
{
  n_threads_ = n_threads;

#ifdef _OPENMP
  omp_set_num_threads( n_threads_ );
#endif
<<<<<<< HEAD
}

// TODO: put those functions as inlines in the header, as soon as all
//       references to Network are gone.

bool
nest::VPManager::is_local_vp( nest::thread vp ) const
{
  return kernel().mpi_manager.get_process_id( vp )
    == kernel().mpi_manager.get_rank();
}

nest::thread
nest::VPManager::suggest_rec_vp( nest::index gid ) const
{
  return gid
    % ( kernel().mpi_manager.get_num_rec_processes() * get_num_threads() )
    + kernel().mpi_manager.get_num_sim_processes() * get_num_threads();
}

nest::thread
nest::VPManager::thread_to_vp( nest::thread t ) const
{
  if ( kernel().mpi_manager.get_rank()
    >= static_cast< int >( kernel().mpi_manager.get_num_sim_processes() ) )
  {
    // Rank is a recording process
    return t * kernel().mpi_manager.get_num_rec_processes()
      + kernel().mpi_manager.get_rank()
      - kernel().mpi_manager.get_num_sim_processes()
      + kernel().mpi_manager.get_num_sim_processes() * get_num_threads();
  }
  else
  {
    // Rank is a simulating process
    return t * kernel().mpi_manager.get_num_sim_processes()
      + kernel().mpi_manager.get_rank();
  }
=======
>>>>>>> 62c019ba
}<|MERGE_RESOLUTION|>--- conflicted
+++ resolved
@@ -185,45 +185,4 @@
 #ifdef _OPENMP
   omp_set_num_threads( n_threads_ );
 #endif
-<<<<<<< HEAD
-}
-
-// TODO: put those functions as inlines in the header, as soon as all
-//       references to Network are gone.
-
-bool
-nest::VPManager::is_local_vp( nest::thread vp ) const
-{
-  return kernel().mpi_manager.get_process_id( vp )
-    == kernel().mpi_manager.get_rank();
-}
-
-nest::thread
-nest::VPManager::suggest_rec_vp( nest::index gid ) const
-{
-  return gid
-    % ( kernel().mpi_manager.get_num_rec_processes() * get_num_threads() )
-    + kernel().mpi_manager.get_num_sim_processes() * get_num_threads();
-}
-
-nest::thread
-nest::VPManager::thread_to_vp( nest::thread t ) const
-{
-  if ( kernel().mpi_manager.get_rank()
-    >= static_cast< int >( kernel().mpi_manager.get_num_sim_processes() ) )
-  {
-    // Rank is a recording process
-    return t * kernel().mpi_manager.get_num_rec_processes()
-      + kernel().mpi_manager.get_rank()
-      - kernel().mpi_manager.get_num_sim_processes()
-      + kernel().mpi_manager.get_num_sim_processes() * get_num_threads();
-  }
-  else
-  {
-    // Rank is a simulating process
-    return t * kernel().mpi_manager.get_num_sim_processes()
-      + kernel().mpi_manager.get_rank();
-  }
-=======
->>>>>>> 62c019ba
 }