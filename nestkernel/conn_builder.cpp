--- conflicted
+++ resolved
@@ -891,13 +891,9 @@
       {
         assert( sgid != sources_->end() );
 
-<<<<<<< HEAD
         if ( not change_connected_synaptic_elements( *sgid, *tgid, tid, -1 ) )
-=======
-        if ( !change_connected_synaptic_elements( *sgid, *tgid, tid, -1 ) )
         {
           // Disconnecting: no parameter skipping required
->>>>>>> 9bf42d74
           continue;
         }
         Node* const target = kernel().node_manager.get_node( *tgid, tid );
