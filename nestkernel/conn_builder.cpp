/*
 *  conn_builder.cpp
 *
 *  This file is part of NEST.
 *
 *  Copyright (C) 2004 The NEST Initiative
 *
 *  NEST is free software: you can redistribute it and/or modify
 *  it under the terms of the GNU General Public License as published by
 *  the Free Software Foundation, either version 2 of the License, or
 *  (at your option) any later version.
 *
 *  NEST is distributed in the hope that it will be useful,
 *  but WITHOUT ANY WARRANTY; without even the implied warranty of
 *  MERCHANTABILITY or FITNESS FOR A PARTICULAR PURPOSE.  See the
 *  GNU General Public License for more details.
 *
 *  You should have received a copy of the GNU General Public License
 *  along with NEST.  If not, see <http://www.gnu.org/licenses/>.
 *
 */

#include "conn_builder.h"

// Includes from libnestutil:
#include "logging.h"

// Includes from nestkernel:
#include "conn_builder_impl.h"
#include "conn_parameter.h"
#include "exceptions.h"
#include "kernel_manager.h"
#include "nest_names.h"
#include "node.h"
#include "vp_manager_impl.h"

// Includes from sli:
#include "dict.h"
#include "fdstream.h"
#include "name.h"

nest::ConnBuilder::ConnBuilder( NodeCollectionPTR sources,
  NodeCollectionPTR targets,
  const DictionaryDatum& conn_spec,
  const std::vector< DictionaryDatum >& syn_specs )
  : sources_( sources )
  , targets_( targets )
  , allow_autapses_( true )
  , allow_multapses_( true )
  , make_symmetric_( false )
  , creates_symmetric_connections_( false )
  , exceptions_raised_( kernel().vp_manager.get_num_threads() )
  , use_pre_synaptic_element_( false )
  , use_post_synaptic_element_( false )
  , parameters_requiring_skipping_()
  , param_dicts_()
{
  /* read out rule-related parameters -------------------------
   * - /rule has been taken care of above
   * - rule-specific params are handled by subclass c'tor
   */
  updateValue< bool >( conn_spec, names::allow_autapses, allow_autapses_ );
  updateValue< bool >( conn_spec, names::allow_multapses, allow_multapses_ );
  updateValue< bool >( conn_spec, names::make_symmetric, make_symmetric_ );

  // read out synapse-related parameters ----------------------

  // synapse-specific parameters that should be skipped when we set default synapse parameters
  skip_syn_params_ = {
    names::weight, names::delay, names::min_delay, names::max_delay, names::num_connections, names::synapse_model
  };

  default_weight_.resize( syn_specs.size() );
  default_delay_.resize( syn_specs.size() );
  default_weight_and_delay_.resize( syn_specs.size() );
  weights_.resize( syn_specs.size() );
  delays_.resize( syn_specs.size() );
  synapse_params_.resize( syn_specs.size() );
  synapse_model_id_.resize( syn_specs.size() );
  synapse_model_id_[ 0 ] = kernel().model_manager.get_synapse_model_id( "static_synapse" );
  param_dicts_.resize( syn_specs.size() );

  // loop through vector of synapse dictionaries, and set synapse parameters
  for ( size_t synapse_indx = 0; synapse_indx < syn_specs.size(); ++synapse_indx )
  {
    auto syn_params = syn_specs[ synapse_indx ];

    set_synapse_model_( syn_params, synapse_indx );
    set_default_weight_or_delay_( syn_params, synapse_indx );

    DictionaryDatum syn_defaults = kernel().model_manager.get_connector_defaults( synapse_model_id_[ synapse_indx ] );

#ifdef HAVE_MUSIC
    // We allow music_channel as alias for receptor_type during
    // connection setup
    ( *syn_defaults )[ names::music_channel ] = 0;
#endif

    set_synapse_params( syn_defaults, syn_params, synapse_indx );
  }

  set_structural_plasticity_parameters( syn_specs );

  // If make_symmetric_ is requested call reset on all parameters in order
  // to check if all parameters support symmetric connections
  if ( make_symmetric_ )
  {
    reset_weights_();
    reset_delays_();

    for ( auto params : synapse_params_ )
    {
      for ( auto synapse_parameter : params )
      {
        synapse_parameter.second->reset();
      }
    }
  }

  if ( not( sources_->valid() and targets_->valid() ) )
  {
    throw KernelException( "InvalidNodeCollection: sources and targets must be valid NodeCollections." );
  }
}

nest::ConnBuilder::~ConnBuilder()
{
  for ( auto weight : weights_ )
  {
    delete weight;
  }

  for ( auto delay : delays_ )
  {
    delete delay;
  }

  for ( auto params : synapse_params_ )
  {
    for ( auto synapse_parameter : params )
    {
      delete synapse_parameter.second;
    }
  }
}

bool
nest::ConnBuilder::change_connected_synaptic_elements( index snode_id, index tnode_id, const thread tid, int update )
{

  int local = true;
  // check whether the source is on this mpi machine
  if ( kernel().node_manager.is_local_node_id( snode_id ) )
  {
    Node* const source = kernel().node_manager.get_node_or_proxy( snode_id, tid );
    const thread source_thread = source->get_thread();

    // check whether the source is on our thread
    if ( tid == source_thread )
    {
      // update the number of connected synaptic elements
      source->connect_synaptic_element( pre_synaptic_element_name_, update );
    }
  }

  // check whether the target is on this mpi machine
  if ( not kernel().node_manager.is_local_node_id( tnode_id ) )
  {
    local = false;
  }
  else
  {
    Node* const target = kernel().node_manager.get_node_or_proxy( tnode_id, tid );
    const thread target_thread = target->get_thread();
    // check whether the target is on our thread
    if ( tid != target_thread )
    {
      local = false;
    }
    else
    {
      // update the number of connected synaptic elements
      target->connect_synaptic_element( post_synaptic_element_name_, update );
    }
  }
  return local;
}

void
nest::ConnBuilder::connect()
{
  // We test here, and not in the ConnBuilder constructor, so the derived
  // classes are fully constructed when the test is executed
  for ( auto syn_model : synapse_model_id_ )
  {
    if ( kernel().model_manager.connector_requires_symmetric( syn_model ) and not( is_symmetric() or make_symmetric_ ) )
    {
      throw BadProperty(
        "Connections with this synapse model can only be created as "
        "one-to-one connections with \"make_symmetric\" set to true "
        "or as all-to-all connections with equal source and target "
        "populations and default or scalar parameters." );
    }
  }

  if ( make_symmetric_ and not supports_symmetric() )
  {
    throw NotImplemented( "This connection rule does not support symmetric connections." );
  }

  if ( use_structural_plasticity_() )
  {
    if ( make_symmetric_ )
    {
      throw NotImplemented( "Symmetric connections are not supported in combination with structural plasticity." );
    }
    sp_connect_();
  }
  else
  {
    connect_();
    if ( make_symmetric_ and not creates_symmetric_connections_ )
    {
      // call reset on all parameters
      reset_weights_();
      reset_delays_();

      for ( auto params : synapse_params_ )
      {
        for ( auto synapse_parameter : params )
        {
          synapse_parameter.second->reset();
        }
      }

      std::swap( sources_, targets_ );
      connect_();
      std::swap( sources_, targets_ ); // re-establish original state
    }
  }
  // check if any exceptions have been raised
  for ( thread tid = 0; tid < kernel().vp_manager.get_num_threads(); ++tid )
  {
    if ( exceptions_raised_.at( tid ).get() )
    {
      throw WrappedThreadException( *( exceptions_raised_.at( tid ) ) );
    }
  }
}

void
nest::ConnBuilder::disconnect()
{
  if ( use_structural_plasticity_() )
  {
    sp_disconnect_();
  }
  else
  {
    disconnect_();
  }

  // check if any exceptions have been raised
  for ( thread tid = 0; tid < kernel().vp_manager.get_num_threads(); ++tid )
  {
    if ( exceptions_raised_.at( tid ).get() )
    {
      throw WrappedThreadException( *( exceptions_raised_.at( tid ) ) );
    }
  }
}

void
nest::ConnBuilder::update_param_dict_( index snode_id,
  Node& target,
  thread target_thread,
  RngPtr rng,
  index synapse_indx )
{
  assert( kernel().vp_manager.get_num_threads() == static_cast< thread >( param_dicts_[ synapse_indx ].size() ) );

  for ( auto synapse_parameter : synapse_params_[ synapse_indx ] )
  {
    if ( synapse_parameter.second->provides_long() )
    {
      // change value of dictionary entry without allocating new datum
      IntegerDatum* id = static_cast< IntegerDatum* >(
        ( ( *param_dicts_[ synapse_indx ][ target_thread ] )[ synapse_parameter.first ] ).datum() );
      ( *id ) = synapse_parameter.second->value_int( target_thread, rng, snode_id, &target );
    }
    else
    {
      // change value of dictionary entry without allocating new datum
      DoubleDatum* dd = static_cast< DoubleDatum* >(
        ( ( *param_dicts_[ synapse_indx ][ target_thread ] )[ synapse_parameter.first ] ).datum() );
      ( *dd ) = synapse_parameter.second->value_double( target_thread, rng, snode_id, &target );
    }
  }
}

void
nest::ConnBuilder::single_connect_( index snode_id, Node& target, thread target_thread, RngPtr rng )
{
  if ( this->requires_proxies() and not target.has_proxies() )
  {
    throw IllegalConnection( "Cannot use this rule to connect to nodes without proxies (usually devices)." );
  }

  for ( size_t synapse_indx = 0; synapse_indx < synapse_params_.size(); ++synapse_indx )
  {
    update_param_dict_( snode_id, target, target_thread, rng, synapse_indx );

    if ( default_weight_and_delay_[ synapse_indx ] )
    {
      kernel().connection_manager.connect( snode_id,
        &target,
        target_thread,
        synapse_model_id_[ synapse_indx ],
        param_dicts_[ synapse_indx ][ target_thread ] );
    }
    else if ( default_weight_[ synapse_indx ] )
    {
      kernel().connection_manager.connect( snode_id,
        &target,
        target_thread,
        synapse_model_id_[ synapse_indx ],
        param_dicts_[ synapse_indx ][ target_thread ],
        delays_[ synapse_indx ]->value_double( target_thread, rng, snode_id, &target ) );
    }
    else if ( default_delay_[ synapse_indx ] )
    {
      kernel().connection_manager.connect( snode_id,
        &target,
        target_thread,
        synapse_model_id_[ synapse_indx ],
        param_dicts_[ synapse_indx ][ target_thread ],
        numerics::nan,
        weights_[ synapse_indx ]->value_double( target_thread, rng, snode_id, &target ) );
    }
    else
    {
      const double delay = delays_[ synapse_indx ]->value_double( target_thread, rng, snode_id, &target );
      const double weight = weights_[ synapse_indx ]->value_double( target_thread, rng, snode_id, &target );
      kernel().connection_manager.connect( snode_id,
        &target,
        target_thread,
        synapse_model_id_[ synapse_indx ],
        param_dicts_[ synapse_indx ][ target_thread ],
        delay,
        weight );
    }
  }
}

void
nest::ConnBuilder::set_pre_synaptic_element_name( const std::string& name )
{
  if ( name.empty() )
  {
    throw BadProperty( "pre_synaptic_element cannot be empty." );
  }

  pre_synaptic_element_name_ = Name( name );
  use_pre_synaptic_element_ = not name.empty();
}

void
nest::ConnBuilder::set_post_synaptic_element_name( const std::string& name )
{
  if ( name.empty() )
  {
    throw BadProperty( "post_synaptic_element cannot be empty." );
  }

  post_synaptic_element_name_ = Name( name );
  use_post_synaptic_element_ = not name.empty();
}

bool
nest::ConnBuilder::all_parameters_scalar_() const
{
  bool all_scalar = true;

  for ( auto weight : weights_ )
  {
    if ( weight )
    {
      all_scalar = all_scalar and weight->is_scalar();
    }
  }

  for ( auto delay : delays_ )
  {
    if ( delay )
    {
      all_scalar = all_scalar and delay->is_scalar();
    }
  }

  for ( auto params : synapse_params_ )
  {
    for ( auto synapse_parameter : params )
    {
      all_scalar = all_scalar and synapse_parameter.second->is_scalar();
    }
  }

  return all_scalar;
}

bool
nest::ConnBuilder::loop_over_targets_() const
{
  return targets_->size() < kernel().node_manager.size() or not targets_->is_range()
    or parameters_requiring_skipping_.size() > 0;
}

void
nest::ConnBuilder::set_synapse_model_( DictionaryDatum syn_params, size_t synapse_indx )
{
  if ( not syn_params->known( names::synapse_model ) )
  {
    throw BadProperty( "Synapse spec must contain synapse model." );
  }
  const std::string syn_name = ( *syn_params )[ names::synapse_model ];

  // The following call will throw "UnknownSynapseType" if syn_name is not naming a known model
  const index synapse_model_id = kernel().model_manager.get_synapse_model_id( syn_name );
  synapse_model_id_[ synapse_indx ] = synapse_model_id;

  // We need to make sure that Connect can process all synapse parameters specified.
  const ConnectorModel& synapse_model = kernel().model_manager.get_connection_model( synapse_model_id );
  synapse_model.check_synapse_params( syn_params );
}

void
nest::ConnBuilder::set_default_weight_or_delay_( DictionaryDatum syn_params, size_t synapse_indx )
{
  DictionaryDatum syn_defaults = kernel().model_manager.get_connector_defaults( synapse_model_id_[ synapse_indx ] );

  // All synapse models have the possibility to set the delay (see SynIdDelay), but some have
  // homogeneous weights, hence it should be possible to set the delay without the weight.
  default_weight_[ synapse_indx ] = not syn_params->known( names::weight );

  default_delay_[ synapse_indx ] = not syn_params->known( names::delay );

  /*
   * If neither weight nor delay are given in the dict, we handle this separately. Important for
   * hom_w synapses, on which weight cannot be set. However, we use default weight and delay for
   * _all_ types of synapses.
   */
  default_weight_and_delay_[ synapse_indx ] = ( default_weight_[ synapse_indx ] and default_delay_[ synapse_indx ] );

  if ( not default_weight_and_delay_[ synapse_indx ] )
  {
    weights_[ synapse_indx ] = syn_params->known( names::weight )
      ? ConnParameter::create( ( *syn_params )[ names::weight ], kernel().vp_manager.get_num_threads() )
      : ConnParameter::create( ( *syn_defaults )[ names::weight ], kernel().vp_manager.get_num_threads() );
    register_parameters_requiring_skipping_( *weights_[ synapse_indx ] );

    delays_[ synapse_indx ] = syn_params->known( names::delay )
      ? ConnParameter::create( ( *syn_params )[ names::delay ], kernel().vp_manager.get_num_threads() )
      : ConnParameter::create( ( *syn_defaults )[ names::delay ], kernel().vp_manager.get_num_threads() );
  }
  else if ( default_weight_[ synapse_indx ] )
  {
    delays_[ synapse_indx ] = syn_params->known( names::delay )
      ? ConnParameter::create( ( *syn_params )[ names::delay ], kernel().vp_manager.get_num_threads() )
      : ConnParameter::create( ( *syn_defaults )[ names::delay ], kernel().vp_manager.get_num_threads() );
  }
  register_parameters_requiring_skipping_( *delays_[ synapse_indx ] );
}

void
nest::ConnBuilder::set_synapse_params( DictionaryDatum syn_defaults, DictionaryDatum syn_params, size_t synapse_indx )
{
  for ( Dictionary::const_iterator default_it = syn_defaults->begin(); default_it != syn_defaults->end(); ++default_it )
  {
    const Name param_name = default_it->first;
    if ( skip_syn_params_.find( param_name ) != skip_syn_params_.end() )
    {
      continue; // weight, delay or other not-settable parameter
    }

    if ( syn_params->known( param_name ) )
    {
      synapse_params_[ synapse_indx ][ param_name ] =
        ConnParameter::create( ( *syn_params )[ param_name ], kernel().vp_manager.get_num_threads() );
      register_parameters_requiring_skipping_( *synapse_params_[ synapse_indx ][ param_name ] );
    }
  }

  // Now create dictionary with dummy values that we will use to pass settings to the synapses created. We
  // create it here once to avoid re-creating the object over and over again.
  for ( thread tid = 0; tid < kernel().vp_manager.get_num_threads(); ++tid )
  {
    param_dicts_[ synapse_indx ].push_back( new Dictionary() );

    for ( auto param : synapse_params_[ synapse_indx ] )
    {
      if ( param.second->provides_long() )
      {
        ( *param_dicts_[ synapse_indx ][ tid ] )[ param.first ] = Token( new IntegerDatum( 0 ) );
      }
      else
      {
        ( *param_dicts_[ synapse_indx ][ tid ] )[ param.first ] = Token( new DoubleDatum( 0.0 ) );
      }
    }
  }
}

void
nest::ConnBuilder::set_structural_plasticity_parameters( std::vector< DictionaryDatum > syn_specs )
{
  // Check if both pre and postsynaptic element are provided. Currently only possible to have
  // structural plasticity with single element syn_spec.
  bool have_both_sp_keys = false;
  bool have_one_sp_key = false;
  for ( auto syn_params : syn_specs )
  {
    if ( not have_both_sp_keys
      and ( syn_params->known( names::pre_synaptic_element ) and syn_params->known( names::post_synaptic_element ) ) )
    {
      have_both_sp_keys = true;
    }
    if ( not have_one_sp_key
      and ( syn_params->known( names::pre_synaptic_element ) or syn_params->known( names::post_synaptic_element ) ) )
    {
      have_one_sp_key = true;
    }
  }

  if ( have_both_sp_keys and syn_specs.size() > 1 )
  {
    throw KernelException( "Structural plasticity is only possible with single syn_spec" );
  }
  else if ( have_both_sp_keys )
  {
    pre_synaptic_element_name_ = getValue< std::string >( syn_specs[ 0 ], names::pre_synaptic_element );
    post_synaptic_element_name_ = getValue< std::string >( syn_specs[ 0 ], names::post_synaptic_element );

    use_pre_synaptic_element_ = true;
    use_post_synaptic_element_ = true;
  }
  else if ( have_one_sp_key )
  {
    throw BadProperty( "Structural plasticity requires both a pre and postsynaptic element." );
  }
}

void
nest::ConnBuilder::reset_weights_()
{
  for ( auto weight : weights_ )
  {
    if ( weight )
    {
      weight->reset();
    }
  }
}

void
nest::ConnBuilder::reset_delays_()
{
  for ( auto delay : delays_ )
  {
    if ( delay )
    {
      delay->reset();
    }
  }
}

nest::OneToOneBuilder::OneToOneBuilder( const NodeCollectionPTR sources,
  const NodeCollectionPTR targets,
  const DictionaryDatum& conn_spec,
  const std::vector< DictionaryDatum >& syn_specs )
  : ConnBuilder( sources, targets, conn_spec, syn_specs )
{
  // make sure that target and source population have the same size
  if ( sources_->size() != targets_->size() )
  {
    throw DimensionMismatch( "Source and Target population must be of the same size." );
  }
}

void
nest::OneToOneBuilder::connect_()
{

#pragma omp parallel
  {
    // get thread id
    const thread tid = kernel().vp_manager.get_thread_id();

    try
    {
      RngPtr rng = get_vp_specific_rng( tid );

      if ( loop_over_targets_() )
      {
        /*
         * A more efficient way of doing this might be to use NodeCollection's local_begin(). For this to work we would
         * need to change some of the logic, sources and targets might not be on the same process etc., so therefore
         * we are not doing it at the moment. This also applies to other ConnBuilders below.
         */
        NodeCollection::const_iterator target_it = targets_->begin();
        NodeCollection::const_iterator source_it = sources_->begin();
        for ( ; target_it < targets_->end(); ++target_it, ++source_it )
        {
          assert( source_it < sources_->end() );

          const index snode_id = ( *source_it ).node_id;
          const index tnode_id = ( *target_it ).node_id;

          if ( snode_id == tnode_id and not allow_autapses_ )
          {
            continue;
          }

          Node* const target = kernel().node_manager.get_node_or_proxy( tnode_id, tid );
          if ( target->is_proxy() )
          {
            // skip array parameters handled in other virtual processes
            skip_conn_parameter_( tid );
            continue;
          }

          single_connect_( snode_id, *target, tid, rng );
        }
      }
      else
      {
        const SparseNodeArray& local_nodes = kernel().node_manager.get_local_nodes( tid );
        SparseNodeArray::const_iterator n;
        for ( n = local_nodes.begin(); n != local_nodes.end(); ++n )
        {
          Node* target = n->get_node();

          const index tnode_id = n->get_node_id();
          const int idx = targets_->find( tnode_id );
          if ( idx < 0 ) // Is local node in target list?
          {
            continue;
          }

          // one-to-one, thus we can use target idx for source as well
          const index snode_id = ( *sources_ )[ idx ];
          if ( not allow_autapses_ and snode_id == tnode_id )
          {
            // no skipping required / possible,
            // as we iterate only over local nodes
            continue;
          }
          single_connect_( snode_id, *target, tid, rng );
        }
      }
    }
    catch ( std::exception& err )
    {
      // We must create a new exception here, err's lifetime ends at
      // the end of the catch block.
      exceptions_raised_.at( tid ) = std::shared_ptr< WrappedThreadException >( new WrappedThreadException( err ) );
    }
  }
}

void
nest::OneToOneBuilder::disconnect_()
{

#pragma omp parallel
  {
    // get thread id
    const thread tid = kernel().vp_manager.get_thread_id();

    try
    {
      NodeCollection::const_iterator target_it = targets_->begin();
      NodeCollection::const_iterator source_it = sources_->begin();
      for ( ; target_it < targets_->end(); ++target_it, ++source_it )
      {
        assert( source_it < sources_->end() );

        const index tnode_id = ( *target_it ).node_id;
        const index snode_id = ( *source_it ).node_id;

        // check whether the target is on this mpi machine
        if ( not kernel().node_manager.is_local_node_id( tnode_id ) )
        {
          // Disconnecting: no parameter skipping required
          continue;
        }

        Node* const target = kernel().node_manager.get_node_or_proxy( tnode_id, tid );
        const thread target_thread = target->get_thread();

        // check whether the target is a proxy
        if ( target->is_proxy() )
        {
          // Disconnecting: no parameter skipping required
          continue;
        }
        single_disconnect_( snode_id, *target, target_thread );
      }
    }
    catch ( std::exception& err )
    {
      // We must create a new exception here, err's lifetime ends at
      // the end of the catch block.
      exceptions_raised_.at( tid ) = std::shared_ptr< WrappedThreadException >( new WrappedThreadException( err ) );
    }
  }
}

void
nest::OneToOneBuilder::sp_connect_()
{

#pragma omp parallel
  {
    // get thread id
    const thread tid = kernel().vp_manager.get_thread_id();

    try
    {
      RngPtr rng = get_vp_specific_rng( tid );

      NodeCollection::const_iterator target_it = targets_->begin();
      NodeCollection::const_iterator source_it = sources_->begin();
      for ( ; target_it < targets_->end(); ++target_it, ++source_it )
      {
        assert( source_it < sources_->end() );

        const index snode_id = ( *source_it ).node_id;
        const index tnode_id = ( *target_it ).node_id;

        if ( snode_id == tnode_id and not allow_autapses_ )
        {
          continue;
        }

        if ( not change_connected_synaptic_elements( snode_id, tnode_id, tid, 1 ) )
        {
          skip_conn_parameter_( tid );
          continue;
        }
        Node* const target = kernel().node_manager.get_node_or_proxy( tnode_id, tid );
        const thread target_thread = target->get_thread();

        single_connect_( snode_id, *target, target_thread, rng );
      }
    }
    catch ( std::exception& err )
    {
      // We must create a new exception here, err's lifetime ends at
      // the end of the catch block.
      exceptions_raised_.at( tid ) = std::shared_ptr< WrappedThreadException >( new WrappedThreadException( err ) );
    }
  }
}

void
nest::OneToOneBuilder::sp_disconnect_()
{

#pragma omp parallel
  {
    // get thread id
    const thread tid = kernel().vp_manager.get_thread_id();

    try
    {
      NodeCollection::const_iterator target_it = targets_->begin();
      NodeCollection::const_iterator source_it = sources_->begin();
      for ( ; target_it < targets_->end(); ++target_it, ++source_it )
      {
        assert( source_it < sources_->end() );

        const index snode_id = ( *source_it ).node_id;
        const index tnode_id = ( *target_it ).node_id;

        if ( not change_connected_synaptic_elements( snode_id, tnode_id, tid, -1 ) )
        {
          continue;
        }

        Node* const target = kernel().node_manager.get_node_or_proxy( tnode_id, tid );
        const thread target_thread = target->get_thread();

        single_disconnect_( snode_id, *target, target_thread );
      }
    }
    catch ( std::exception& err )
    {
      // We must create a new exception here, err's lifetime ends at
      // the end of the catch block.
      exceptions_raised_.at( tid ) = std::shared_ptr< WrappedThreadException >( new WrappedThreadException( err ) );
    }
  }
}

void
nest::AllToAllBuilder::connect_()
{

#pragma omp parallel
  {
    // get thread id
    const thread tid = kernel().vp_manager.get_thread_id();

    try
    {
      RngPtr rng = get_vp_specific_rng( tid );

      if ( loop_over_targets_() )
      {
        NodeCollection::const_iterator target_it = targets_->begin();
        for ( ; target_it < targets_->end(); ++target_it )
        {
          const index tnode_id = ( *target_it ).node_id;
          Node* const target = kernel().node_manager.get_node_or_proxy( tnode_id, tid );
          if ( target->is_proxy() )
          {
            skip_conn_parameter_( tid, sources_->size() );
            continue;
          }

          inner_connect_( tid, rng, target, tnode_id, true );
        }
      }
      else
      {
        const SparseNodeArray& local_nodes = kernel().node_manager.get_local_nodes( tid );
        SparseNodeArray::const_iterator n;
        for ( n = local_nodes.begin(); n != local_nodes.end(); ++n )
        {
          const index tnode_id = n->get_node_id();

          // Is the local node in the targets list?
          if ( targets_->find( tnode_id ) < 0 )
          {
            continue;
          }

          inner_connect_( tid, rng, n->get_node(), tnode_id, false );
        }
      }
    }
    catch ( std::exception& err )
    {
      // We must create a new exception here, err's lifetime ends at
      // the end of the catch block.
      exceptions_raised_.at( tid ) = std::shared_ptr< WrappedThreadException >( new WrappedThreadException( err ) );
    }
  }
}

void
nest::AllToAllBuilder::inner_connect_( const int tid, RngPtr rng, Node* target, index tnode_id, bool skip )
{
  const thread target_thread = target->get_thread();

  // check whether the target is on our thread
  if ( tid != target_thread )
  {
    if ( skip )
    {
      skip_conn_parameter_( tid, sources_->size() );
    }
    return;
  }

  NodeCollection::const_iterator source_it = sources_->begin();
  for ( ; source_it < sources_->end(); ++source_it )
  {
    const index snode_id = ( *source_it ).node_id;

    if ( not allow_autapses_ and snode_id == tnode_id )
    {
      if ( skip )
      {
        skip_conn_parameter_( target_thread );
      }
      continue;
    }

    single_connect_( snode_id, *target, target_thread, rng );
  }
}

void
nest::AllToAllBuilder::sp_connect_()
{
#pragma omp parallel
  {
    // get thread id
    const thread tid = kernel().vp_manager.get_thread_id();
    try
    {
      RngPtr rng = get_vp_specific_rng( tid );

      NodeCollection::const_iterator target_it = targets_->begin();
      for ( ; target_it < targets_->end(); ++target_it )
      {
        const index tnode_id = ( *target_it ).node_id;

        NodeCollection::const_iterator source_it = sources_->begin();
        for ( ; source_it < sources_->end(); ++source_it )
        {
          const index snode_id = ( *source_it ).node_id;

          if ( not allow_autapses_ and snode_id == tnode_id )
          {
            skip_conn_parameter_( tid );
            continue;
          }
          if ( not change_connected_synaptic_elements( snode_id, tnode_id, tid, 1 ) )
          {
            skip_conn_parameter_( tid, sources_->size() );
            continue;
          }
          Node* const target = kernel().node_manager.get_node_or_proxy( tnode_id, tid );
          const thread target_thread = target->get_thread();
          single_connect_( snode_id, *target, target_thread, rng );
        }
      }
    }
    catch ( std::exception& err )
    {
      // We must create a new exception here, err's lifetime ends at
      // the end of the catch block.
      exceptions_raised_.at( tid ) = std::shared_ptr< WrappedThreadException >( new WrappedThreadException( err ) );
    }
  }
}

void
nest::AllToAllBuilder::disconnect_()
{

#pragma omp parallel
  {
    // get thread id
    const thread tid = kernel().vp_manager.get_thread_id();

    try
    {
      NodeCollection::const_iterator target_it = targets_->begin();
      for ( ; target_it < targets_->end(); ++target_it )
      {
        const index tnode_id = ( *target_it ).node_id;

        // check whether the target is on this mpi machine
        if ( not kernel().node_manager.is_local_node_id( tnode_id ) )
        {
          // Disconnecting: no parameter skipping required
          continue;
        }

        Node* const target = kernel().node_manager.get_node_or_proxy( tnode_id, tid );
        const thread target_thread = target->get_thread();

        // check whether the target is a proxy
        if ( target->is_proxy() )
        {
          // Disconnecting: no parameter skipping required
          continue;
        }

        NodeCollection::const_iterator source_it = sources_->begin();
        for ( ; source_it < sources_->end(); ++source_it )
        {
          const index snode_id = ( *source_it ).node_id;
          single_disconnect_( snode_id, *target, target_thread );
        }
      }
    }
    catch ( std::exception& err )
    {
      // We must create a new exception here, err's lifetime ends at
      // the end of the catch block.
      exceptions_raised_.at( tid ) = std::shared_ptr< WrappedThreadException >( new WrappedThreadException( err ) );
    }
  }
}

void
nest::AllToAllBuilder::sp_disconnect_()
{
#pragma omp parallel
  {
    // get thread id
    const thread tid = kernel().vp_manager.get_thread_id();

    try
    {
      NodeCollection::const_iterator target_it = targets_->begin();
      for ( ; target_it < targets_->end(); ++target_it )
      {
        const index tnode_id = ( *target_it ).node_id;

        NodeCollection::const_iterator source_it = sources_->begin();
        for ( ; source_it < sources_->end(); ++source_it )
        {
          const index snode_id = ( *source_it ).node_id;

          if ( not change_connected_synaptic_elements( snode_id, tnode_id, tid, -1 ) )
          {
            // Disconnecting: no parameter skipping required
            continue;
          }
          Node* const target = kernel().node_manager.get_node_or_proxy( tnode_id, tid );
          const thread target_thread = target->get_thread();
          single_disconnect_( snode_id, *target, target_thread );
        }
      }
    }
    catch ( std::exception& err )
    {
      // We must create a new exception here, err's lifetime ends at
      // the end of the catch block.
      exceptions_raised_.at( tid ) = std::shared_ptr< WrappedThreadException >( new WrappedThreadException( err ) );
    }
  }
}

nest::FixedInDegreeBuilder::FixedInDegreeBuilder( NodeCollectionPTR sources,
  NodeCollectionPTR targets,
  const DictionaryDatum& conn_spec,
  const std::vector< DictionaryDatum >& syn_specs )
  : ConnBuilder( sources, targets, conn_spec, syn_specs )
{
  // check for potential errors
  long n_sources = static_cast< long >( sources_->size() );
  if ( n_sources == 0 )
  {
    throw BadProperty( "Source array must not be empty." );
  }
  ParameterDatum* pd = dynamic_cast< ParameterDatum* >( ( *conn_spec )[ names::indegree ].datum() );
  if ( pd )
  {
    indegree_ = *pd;
    // TODO: Checks of parameter range
  }
  else
  {
    // Assume indegree is a scalar
    const long value = ( *conn_spec )[ names::indegree ];
    indegree_ = std::shared_ptr< Parameter >( new ConstantParameter( value ) );

    // verify that indegree is not larger than source population if multapses are disabled
    if ( not allow_multapses_ )
    {
      if ( value > n_sources )
      {
        throw BadProperty( "Indegree cannot be larger than population size." );
      }
      else if ( value == n_sources and not allow_autapses_ )
      {
        LOG( M_WARNING,
          "FixedInDegreeBuilder::connect",
          "Multapses and autapses prohibited. When the sources and the targets "
          "have a non-empty intersection, the connect algorithm will enter an infinite loop." );
        return;
      }

      if ( value > 0.9 * n_sources )
      {
        LOG( M_WARNING,
          "FixedInDegreeBuilder::connect",
          "Multapses are prohibited and you request more than 90% connectivity. Expect long connecting times!" );
      }
    } // if (not allow_multapses_ )

    if ( value < 0 )
    {
      throw BadProperty( "Indegree cannot be less than zero." );
    }
  }
}

void
nest::FixedInDegreeBuilder::connect_()
{

#pragma omp parallel
  {
    // get thread id
    const thread tid = kernel().vp_manager.get_thread_id();

    try
    {
      RngPtr rng = get_vp_specific_rng( tid );

      if ( loop_over_targets_() )
      {
        NodeCollection::const_iterator target_it = targets_->begin();
        for ( ; target_it < targets_->end(); ++target_it )
        {
          const index tnode_id = ( *target_it ).node_id;
          Node* const target = kernel().node_manager.get_node_or_proxy( tnode_id, tid );

          const long indegree_value = std::round( indegree_->value( rng, target ) );
          if ( target->is_proxy() )
          {
            // skip array parameters handled in other virtual processes
            skip_conn_parameter_( tid, indegree_value );
            continue;
          }

          inner_connect_( tid, rng, target, tnode_id, true, indegree_value );
        }
      }
      else
      {
        const SparseNodeArray& local_nodes = kernel().node_manager.get_local_nodes( tid );
        SparseNodeArray::const_iterator n;
        for ( n = local_nodes.begin(); n != local_nodes.end(); ++n )
        {
          const index tnode_id = n->get_node_id();

          // Is the local node in the targets list?
          if ( targets_->find( tnode_id ) < 0 )
          {
            continue;
          }
          auto source = n->get_node();
          const long indegree_value = std::round( indegree_->value( rng, source ) );

          inner_connect_( tid, rng, source, tnode_id, false, indegree_value );
        }
      }
    }
    catch ( std::exception& err )
    {
      // We must create a new exception here, err's lifetime ends at
      // the end of the catch block.
      exceptions_raised_.at( tid ) = std::shared_ptr< WrappedThreadException >( new WrappedThreadException( err ) );
    }
  }
}

void
nest::FixedInDegreeBuilder::inner_connect_( const int tid,
  RngPtr rng,
  Node* target,
  index tnode_id,
  bool skip,
  long indegree_value )
{
  const thread target_thread = target->get_thread();

  // check whether the target is on our thread
  if ( tid != target_thread )
  {
    // skip array parameters handled in other virtual processes
    if ( skip )
    {
      skip_conn_parameter_( tid, indegree_value );
    }
    return;
  }

  std::set< long > ch_ids;
  long n_rnd = sources_->size();

  for ( long j = 0; j < indegree_value; ++j )
  {
    unsigned long s_id;
    index snode_id;
    bool skip_autapse = false;
    bool skip_multapse = false;

    do
    {
      s_id = rng->ulrand( n_rnd );
      snode_id = ( *sources_ )[ s_id ];
      skip_autapse = not allow_autapses_ and snode_id == tnode_id;
      skip_multapse = not allow_multapses_ and ch_ids.find( s_id ) != ch_ids.end();
    } while ( skip_autapse or skip_multapse );

    if ( not allow_multapses_ )
    {
      ch_ids.insert( s_id );
    }

    single_connect_( snode_id, *target, target_thread, rng );
  }
}

nest::FixedOutDegreeBuilder::FixedOutDegreeBuilder( NodeCollectionPTR sources,
  NodeCollectionPTR targets,
  const DictionaryDatum& conn_spec,
  const std::vector< DictionaryDatum >& syn_specs )
  : ConnBuilder( sources, targets, conn_spec, syn_specs )
{
  // check for potential errors
  long n_targets = static_cast< long >( targets_->size() );
  if ( n_targets == 0 )
  {
    throw BadProperty( "Target array must not be empty." );
  }
  ParameterDatum* pd = dynamic_cast< ParameterDatum* >( ( *conn_spec )[ names::outdegree ].datum() );
  if ( pd )
  {
    outdegree_ = *pd;
    // TODO: Checks of parameter range
  }
  else
  {
    // Assume outdegree is a scalar
    const long value = ( *conn_spec )[ names::outdegree ];

    outdegree_ = std::shared_ptr< Parameter >( new ConstantParameter( value ) );

    // verify that outdegree is not larger than target population if multapses
    // are disabled
    if ( not allow_multapses_ )
    {
      if ( value > n_targets )
      {
        throw BadProperty( "Outdegree cannot be larger than population size." );
      }
      else if ( value == n_targets and not allow_autapses_ )
      {
        LOG( M_WARNING,
          "FixedOutDegreeBuilder::connect",
          "Multapses and autapses prohibited. When the sources and the targets "
          "have a non-empty intersection, the connect algorithm will enter an infinite loop." );
        return;
      }

      if ( value > 0.9 * n_targets )
      {
        LOG( M_WARNING,
          "FixedOutDegreeBuilder::connect",
          "Multapses are prohibited and you request more than 90% connectivity. Expect long connecting times!" );
      }
    }

    if ( value < 0 )
    {
      throw BadProperty( "Outdegree cannot be less than zero." );
    }
  }
}

void
nest::FixedOutDegreeBuilder::connect_()
{
  // get global rng that is tested for synchronization for all threads
  RngPtr grng = get_rank_synced_rng();

  NodeCollection::const_iterator source_it = sources_->begin();
  for ( ; source_it < sources_->end(); ++source_it )
  {
    const index snode_id = ( *source_it ).node_id;

    std::set< long > ch_ids;
    std::vector< index > tgt_ids_;
    const long n_rnd = targets_->size();

    Node* source_node = kernel().node_manager.get_node_or_proxy( snode_id );
    const long outdegree_value = std::round( outdegree_->value( grng, source_node ) );
    for ( long j = 0; j < outdegree_value; ++j )
    {
      unsigned long t_id;
      index tnode_id;
      bool skip_autapse = false;
      bool skip_multapse = false;

      do
      {
        t_id = grng->ulrand( n_rnd );
        tnode_id = ( *targets_ )[ t_id ];
        skip_autapse = not allow_autapses_ and tnode_id == snode_id;
        skip_multapse = not allow_multapses_ and ch_ids.find( t_id ) != ch_ids.end();
      } while ( skip_autapse or skip_multapse );

      if ( not allow_multapses_ )
      {
        ch_ids.insert( t_id );
      }

      tgt_ids_.push_back( tnode_id );
    }

#pragma omp parallel
    {
      // get thread id
      const thread tid = kernel().vp_manager.get_thread_id();

      try
      {
        RngPtr rng = get_vp_specific_rng( tid );

        std::vector< index >::const_iterator tnode_id_it = tgt_ids_.begin();
        for ( ; tnode_id_it != tgt_ids_.end(); ++tnode_id_it )
        {
          Node* const target = kernel().node_manager.get_node_or_proxy( *tnode_id_it, tid );
          if ( target->is_proxy() )
          {
            // skip array parameters handled in other virtual processes
            skip_conn_parameter_( tid );
            continue;
          }

          single_connect_( snode_id, *target, tid, rng );
        }
      }
      catch ( std::exception& err )
      {
        // We must create a new exception here, err's lifetime ends at
        // the end of the catch block.
        exceptions_raised_.at( tid ) = std::shared_ptr< WrappedThreadException >( new WrappedThreadException( err ) );
      }
    }
  }
}

nest::FixedTotalNumberBuilder::FixedTotalNumberBuilder( NodeCollectionPTR sources,
  NodeCollectionPTR targets,
  const DictionaryDatum& conn_spec,
  const std::vector< DictionaryDatum >& syn_specs )
  : ConnBuilder( sources, targets, conn_spec, syn_specs )
  , N_( ( *conn_spec )[ names::N ] )
{

  // check for potential errors

  // verify that total number of connections is not larger than
  // N_sources*N_targets
  if ( not allow_multapses_ )
  {
    if ( ( N_ > static_cast< long >( sources_->size() * targets_->size() ) ) )
    {
      throw BadProperty( "Total number of connections cannot exceed product of source and target population sizes." );
    }
  }

  if ( N_ < 0 )
  {
    throw BadProperty( "Total number of connections cannot be negative." );
  }

  // for now multapses cannot be forbidden
  // TODO: Implement option for multapses_ = False, where already existing
  // connections are stored in
  // a bitmap
  if ( not allow_multapses_ )
  {
    throw NotImplemented( "Connect doesn't support the suppression of multapses in the FixedTotalNumber connector." );
  }
}

void
nest::FixedTotalNumberBuilder::connect_()
{
  const int M = kernel().vp_manager.get_num_virtual_processes();
  const long size_sources = sources_->size();
  const long size_targets = targets_->size();

  // drawing connection ids

  // Compute the distribution of targets over processes using the modulo
  // function
  std::vector< size_t > number_of_targets_on_vp( M, 0 );
  std::vector< index > local_targets;
  local_targets.reserve( size_targets / kernel().mpi_manager.get_num_processes() );
  for ( size_t t = 0; t < targets_->size(); t++ )
  {
    int vp = kernel().vp_manager.node_id_to_vp( ( *targets_ )[ t ] );
    ++number_of_targets_on_vp[ vp ];
    if ( kernel().vp_manager.is_local_vp( vp ) )
    {
      local_targets.push_back( ( *targets_ )[ t ] );
    }
  }

  // We use the multinomial distribution to determine the number of
  // connections that will be made on one virtual process, i.e. we
  // partition the set of edges into n_vps subsets. The number of
  // edges on one virtual process is binomially distributed with
  // the boundary condition that the sum of all edges over virtual
  // processes is the total number of edges.
  // To obtain the num_conns_on_vp we adapt the gsl
  // implementation of the multinomial distribution.

  // K from gsl is equivalent to M = n_vps
  // N is already taken from stack
  // p[] is targets_on_vp
  std::vector< long > num_conns_on_vp( M, 0 ); // corresponds to n[]

  // calculate exact multinomial distribution
  // get global rng that is tested for synchronization for all threads
  RngPtr grng = get_rank_synced_rng();

  // begin code adapted from gsl 1.8 //
  double sum_dist = 0.0; // corresponds to sum_p
  // norm is equivalent to size_targets
  unsigned int sum_partitions = 0; // corresponds to sum_n

  binomial_distribution bino_dist;
  for ( int k = 0; k < M; k++ )
  {
    // If we have distributed all connections on the previous processes we exit the loop. It is important to
    // have this check here, as N - sum_partition is set as n value for GSL, and this must be larger than 0.
    if ( N_ == sum_partitions )
    {
      break;
    }
    if ( number_of_targets_on_vp[ k ] > 0 )
    {
      double num_local_targets = static_cast< double >( number_of_targets_on_vp[ k ] );
      double p_local = num_local_targets / ( size_targets - sum_dist );

      binomial_distribution::param_type param( N_ - sum_partitions, p_local );
      num_conns_on_vp[ k ] = bino_dist( grng, param );
    }

    sum_dist += static_cast< double >( number_of_targets_on_vp[ k ] );
    sum_partitions += static_cast< unsigned int >( num_conns_on_vp[ k ] );
  }

  // end code adapted from gsl 1.8

#pragma omp parallel
  {
    // get thread id
    const thread tid = kernel().vp_manager.get_thread_id();

    try
    {
      const int vp_id = kernel().vp_manager.thread_to_vp( tid );

      if ( kernel().vp_manager.is_local_vp( vp_id ) )
      {
        RngPtr rng = get_vp_specific_rng( tid );

        // gather local target node IDs
        std::vector< index > thread_local_targets;
        thread_local_targets.reserve( number_of_targets_on_vp[ vp_id ] );

        std::vector< index >::const_iterator tnode_id_it = local_targets.begin();
        for ( ; tnode_id_it != local_targets.end(); ++tnode_id_it )
        {
          if ( kernel().vp_manager.node_id_to_vp( *tnode_id_it ) == vp_id )
          {
            thread_local_targets.push_back( *tnode_id_it );
          }
        }

        assert( thread_local_targets.size() == number_of_targets_on_vp[ vp_id ] );

        while ( num_conns_on_vp[ vp_id ] > 0 )
        {

          // draw random numbers for source node from all source neurons
          const long s_index = rng->ulrand( size_sources );
          // draw random numbers for target node from
          // targets_on_vp on this virtual process
          const long t_index = rng->ulrand( thread_local_targets.size() );
          // map random number of source node to node ID corresponding to
          // the source_adr vector
          const long snode_id = ( *sources_ )[ s_index ];
          // map random number of target node to node ID using the
          // targets_on_vp vector
          const long tnode_id = thread_local_targets[ t_index ];

          Node* const target = kernel().node_manager.get_node_or_proxy( tnode_id, tid );
          const thread target_thread = target->get_thread();

          if ( allow_autapses_ or snode_id != tnode_id )
          {
            single_connect_( snode_id, *target, target_thread, rng );
            num_conns_on_vp[ vp_id ]--;
          }
        }
      }
    }
    catch ( std::exception& err )
    {
      // We must create a new exception here, err's lifetime ends at
      // the end of the catch block.
      exceptions_raised_.at( tid ) = std::shared_ptr< WrappedThreadException >( new WrappedThreadException( err ) );
    }
  }
}


nest::BernoulliBuilder::BernoulliBuilder( NodeCollectionPTR sources,
  NodeCollectionPTR targets,
  const DictionaryDatum& conn_spec,
  const std::vector< DictionaryDatum >& syn_specs )
  : ConnBuilder( sources, targets, conn_spec, syn_specs )
{
  ParameterDatum* pd = dynamic_cast< ParameterDatum* >( ( *conn_spec )[ names::p ].datum() );
  if ( pd )
  {
    p_ = *pd;
    // TODO: Checks of parameter range
  }
  else
  {
    // Assume p is a scalar
    const double value = ( *conn_spec )[ names::p ];
    if ( value < 0 or 1 < value )
    {
      throw BadProperty( "Connection probability 0 <= p <= 1 required." );
    }
    p_ = std::shared_ptr< Parameter >( new ConstantParameter( value ) );
  }
}


void
nest::BernoulliBuilder::connect_()
{
#pragma omp parallel
  {
    // get thread id
    const thread tid = kernel().vp_manager.get_thread_id();

    try
    {
      RngPtr rng = get_vp_specific_rng( tid );

      if ( loop_over_targets_() )
      {
        NodeCollection::const_iterator target_it = targets_->begin();
        for ( ; target_it < targets_->end(); ++target_it )
        {
          const index tnode_id = ( *target_it ).node_id;
          Node* const target = kernel().node_manager.get_node_or_proxy( tnode_id, tid );
          if ( target->is_proxy() )
          {
            // skip array parameters handled in other virtual processes
            skip_conn_parameter_( tid );
            continue;
          }

          inner_connect_( tid, rng, target, tnode_id );
        }
      }

      else
      {
        const SparseNodeArray& local_nodes = kernel().node_manager.get_local_nodes( tid );
        SparseNodeArray::const_iterator n;
        for ( n = local_nodes.begin(); n != local_nodes.end(); ++n )
        {
          const index tnode_id = n->get_node_id();

          // Is the local node in the targets list?
          if ( targets_->find( tnode_id ) < 0 )
          {
            continue;
          }

          inner_connect_( tid, rng, n->get_node(), tnode_id );
        }
      }
    }
    catch ( std::exception& err )
    {
      // We must create a new exception here, err's lifetime ends at
      // the end of the catch block.
      exceptions_raised_.at( tid ) = std::shared_ptr< WrappedThreadException >( new WrappedThreadException( err ) );
    }
  } // of omp parallel
}

void
nest::BernoulliBuilder::inner_connect_( const int tid, RngPtr rng, Node* target, index tnode_id )
{
  const thread target_thread = target->get_thread();

  // check whether the target is on our thread
  if ( tid != target_thread )
  {
    return;
  }

  // It is not possible to create multapses with this type of BernoulliBuilder,
  // hence leave out corresponding checks.

  NodeCollection::const_iterator source_it = sources_->begin();
  for ( ; source_it < sources_->end(); ++source_it )
  {
    const index snode_id = ( *source_it ).node_id;

    if ( not allow_autapses_ and snode_id == tnode_id )
    {
      continue;
    }
    if ( rng->drand() >= p_->value( rng, target ) )
    {
      continue;
    }

    single_connect_( snode_id, *target, target_thread, rng );
  }
}


nest::SymmetricBernoulliBuilder::SymmetricBernoulliBuilder( NodeCollectionPTR sources,
  NodeCollectionPTR targets,
  const DictionaryDatum& conn_spec,
  const std::vector< DictionaryDatum >& syn_specs )
  : ConnBuilder( sources, targets, conn_spec, syn_specs )
  , p_( ( *conn_spec )[ names::p ] )
{
  // This connector takes care of symmetric connections on its own
  creates_symmetric_connections_ = true;

  if ( p_ < 0 or 1 <= p_ )
  {
    throw BadProperty( "Connection probability 0 <= p < 1 required." );
  }

  if ( not allow_multapses_ )
  {
    throw BadProperty( "Multapses must be enabled." );
  }

  if ( allow_autapses_ )
  {
    throw BadProperty( "Autapses must be disabled." );
  }

  if ( not make_symmetric_ )
  {
    throw BadProperty( "Symmetric connections must be enabled." );
  }
}


void
nest::SymmetricBernoulliBuilder::connect_()
{
#pragma omp parallel
  {
    const thread tid = kernel().vp_manager.get_thread_id();

    // Use RNG generating same number sequence on all threads
    RngPtr synced_rng = get_vp_synced_rng( tid );

    try
    {
      binomial_distribution bino_dist;
      binomial_distribution::param_type param( sources_->size(), p_ );

      unsigned long indegree;
      index snode_id;
      std::set< index > previous_snode_ids;
      Node* target;
      thread target_thread;
      Node* source;
      thread source_thread;

      for ( NodeCollection::const_iterator tnode_id = targets_->begin(); tnode_id != targets_->end(); ++tnode_id )
      {
        // sample indegree according to truncated Binomial distribution
        indegree = sources_->size();
        while ( indegree >= sources_->size() )
        {
          indegree = bino_dist( synced_rng, param );
        }
        assert( indegree < sources_->size() );

        target = kernel().node_manager.get_node_or_proxy( ( *tnode_id ).node_id, tid );
        target_thread = tid;

        // check whether the target is on this thread
        if ( target->is_proxy() )
        {
          target_thread = invalid_thread;
        }

        previous_snode_ids.clear();

        // choose indegree number of sources randomly from all sources
        size_t i = 0;
        while ( i < indegree )
        {
          snode_id = ( *sources_ )[ synced_rng->ulrand( sources_->size() ) ];

          // Avoid autapses and multapses. Due to symmetric connectivity,
          // multapses might exist if the target neuron with node ID snode_id draws the
          // source with node ID tnode_id while choosing sources itself.
          if ( snode_id == ( *tnode_id ).node_id or previous_snode_ids.find( snode_id ) != previous_snode_ids.end() )
          {
            continue;
          }
          previous_snode_ids.insert( snode_id );

          source = kernel().node_manager.get_node_or_proxy( snode_id, tid );
          source_thread = tid;

          if ( source->is_proxy() )
          {
            source_thread = invalid_thread;
          }

          // if target is local: connect
          if ( target_thread == tid )
          {
            assert( target );
            single_connect_( snode_id, *target, target_thread, synced_rng );
          }

          // if source is local: connect
          if ( source_thread == tid )
          {
            assert( source );
            single_connect_( ( *tnode_id ).node_id, *source, source_thread, synced_rng );
          }

          ++i;
        }
      }
    }
    catch ( std::exception& err )
    {
      // We must create a new exception here, err's lifetime ends at
      // the end of the catch block.
      exceptions_raised_.at( tid ) = std::shared_ptr< WrappedThreadException >( new WrappedThreadException( err ) );
    }
  }
}


nest::SPBuilder::SPBuilder( NodeCollectionPTR sources,
  NodeCollectionPTR targets,
  const DictionaryDatum& conn_spec,
  const std::vector< DictionaryDatum >& syn_spec )
  : ConnBuilder( sources, targets, conn_spec, syn_spec )
{
  // Check that both pre and postsynaptic element are provided
  if ( not use_pre_synaptic_element_ or not use_post_synaptic_element_ )
  {
    throw BadProperty( "pre_synaptic_element and/or post_synaptic_elements is missing." );
  }
}

void
nest::SPBuilder::update_delay( delay& d ) const
{
  if ( get_default_delay() )
  {
    DictionaryDatum syn_defaults = kernel().model_manager.get_connector_defaults( get_synapse_model() );
    const double delay = getValue< double >( syn_defaults, "delay" );
    d = Time( Time::ms( delay ) ).get_steps();
  }
}

void
nest::SPBuilder::sp_connect( const std::vector< index >& sources, const std::vector< index >& targets )
{
  connect_( sources, targets );

  // check if any exceptions have been raised
  for ( thread tid = 0; tid < kernel().vp_manager.get_num_threads(); ++tid )
  {
    if ( exceptions_raised_.at( tid ).get() )
    {
      throw WrappedThreadException( *( exceptions_raised_.at( tid ) ) );
    }
  }
}

void
nest::SPBuilder::connect_()
{
  throw NotImplemented( "Connection without structural plasticity is not possible for this connection builder." );
}

<<<<<<< HEAD
void nest::SPBuilder::connect_( NodeCollectionPTR, NodeCollectionPTR )
=======
/**
 * In charge of dynamically creating the new synapses
 */
void
nest::SPBuilder::connect_( NodeCollectionPTR, NodeCollectionPTR )
>>>>>>> 29cb53e5
{
  throw NotImplemented( "Connection without structural plasticity is not possible for this connection builder." );
}

void
nest::SPBuilder::connect_( const std::vector< index >& sources, const std::vector< index >& targets )
{
  // Code copied and adapted from OneToOneBuilder::connect_()
  // make sure that target and source population have the same size
  if ( sources.size() != targets.size() )
  {
    throw DimensionMismatch( "Source and target population must be of the same size." );
  }

#pragma omp parallel
  {
    // get thread id
    const thread tid = kernel().vp_manager.get_thread_id();

    try
    {
      RngPtr rng = get_vp_specific_rng( tid );

      std::vector< index >::const_iterator tnode_id_it = targets.begin();
      std::vector< index >::const_iterator snode_id_it = sources.begin();
      for ( ; tnode_id_it != targets.end(); ++tnode_id_it, ++snode_id_it )
      {
        assert( snode_id_it != sources.end() );

        if ( *snode_id_it == *tnode_id_it and not allow_autapses_ )
        {
          continue;
        }

        if ( not change_connected_synaptic_elements( *snode_id_it, *tnode_id_it, tid, 1 ) )
        {
          skip_conn_parameter_( tid );
          continue;
        }
        Node* const target = kernel().node_manager.get_node_or_proxy( *tnode_id_it, tid );

        single_connect_( *snode_id_it, *target, tid, rng );
      }
    }
    catch ( std::exception& err )
    {
      // We must create a new exception here, err's lifetime ends at
      // the end of the catch block.
      exceptions_raised_.at( tid ) = std::shared_ptr< WrappedThreadException >( new WrappedThreadException( err ) );
    }
  }
}<|MERGE_RESOLUTION|>--- conflicted
+++ resolved
@@ -1778,15 +1778,11 @@
   throw NotImplemented( "Connection without structural plasticity is not possible for this connection builder." );
 }
 
-<<<<<<< HEAD
-void nest::SPBuilder::connect_( NodeCollectionPTR, NodeCollectionPTR )
-=======
 /**
  * In charge of dynamically creating the new synapses
  */
 void
 nest::SPBuilder::connect_( NodeCollectionPTR, NodeCollectionPTR )
->>>>>>> 29cb53e5
 {
   throw NotImplemented( "Connection without structural plasticity is not possible for this connection builder." );
 }
