/*
 *  sparse_node_array.cpp
 *
 *  This file is part of NEST.
 *
 *  Copyright (C) 2004 The NEST Initiative
 *
 *  NEST is free software: you can redistribute it and/or modify
 *  it under the terms of the GNU General Public License as published by
 *  the Free Software Foundation, either version 2 of the License, or
 *  (at your option) any later version.
 *
 *  NEST is distributed in the hope that it will be useful,
 *  but WITHOUT ANY WARRANTY; without even the implied warranty of
 *  MERCHANTABILITY or FITNESS FOR A PARTICULAR PURPOSE.  See the
 *  GNU General Public License for more details.
 *
 *  You should have received a copy of the GNU General Public License
 *  along with NEST.  If not, see <http://www.gnu.org/licenses/>.
 *
 */

#include "sparse_node_array.h"

// Includes from nestkernel:
#include "exceptions.h"
#include "node.h"

nest::SparseNodeArray::NodeEntry::NodeEntry( Node& node, index gid )
  : node_( &node )
  , gid_( gid )
{
  assert( gid == node.get_gid() );
}

nest::SparseNodeArray::SparseNodeArray()
  : nodes_()
  , max_gid_( 0 )
  , local_min_gid_( 0 )
  , local_max_gid_( 0 )
  , gid_idx_scale_( 1.0 )
{
}

void
nest::SparseNodeArray::reserve_additional( size_t n_elements )
{
  size_t old_size = nodes_.size();
  nodes_.reserve( old_size + n_elements );
}

void
nest::SparseNodeArray::add_local_node( Node& node )
{
  const index gid = node.get_gid();

<<<<<<< HEAD
  // protect against GID 0
  assert( gid > 0 );

  // local_min_gid_ can only be 0 if no node has been stored
  assert( local_min_gid_ > 0 or nodes_.empty() );
=======
  // first node registered must always be root node
  assert( nodes_.size() > 0 or gid == 0 );

  // local_min_gid_ can only be 0 if at most root has been stored
  assert( local_min_gid_ > 0 or nodes_.size() < 2 );
>>>>>>> df724797

  // local_min_gid_ cannot be larger than local_max_gid_
  assert( local_min_gid_ <= local_max_gid_ );

  // local_max_gid_ cannot be larger than max_gid_
  assert( local_max_gid_ <= max_gid_ );

<<<<<<< HEAD
  // gid must exceed max_gid_
  assert( gid > max_gid_ );
=======
  // gid must exceed max_gid_, except if gid is root
  assert( gid > max_gid_ or ( gid == 0 and max_gid_ == 0 ) );
>>>>>>> df724797

  // all is consistent, register node and update auxiliary variables
  nodes_.push_back( NodeEntry( node, gid ) );
  if ( local_min_gid_ == 0 ) // only first non-zero
  {
    local_min_gid_ = gid;
  }
  local_max_gid_ = gid;
  max_gid_ = gid;

  // implies nodes_.size() > 1
  if ( local_max_gid_ > local_min_gid_ )
  {
    double size = static_cast< double >( nodes_.size() - 1 );
    gid_idx_scale_ = size / ( local_max_gid_ - local_min_gid_ );
  }
  assert( gid_idx_scale_ > 0. );
  assert( gid_idx_scale_ <= 1. );
}

void
nest::SparseNodeArray::update_max_gid( index gid )
{
  assert( gid > 0 ); // minimum GID is 1
  assert( gid >= max_gid_ );
  max_gid_ = gid;
}

nest::Node*
nest::SparseNodeArray::get_node_by_gid( index gid ) const
{
<<<<<<< HEAD
=======
  // local_min_gid_ can only be 0 if at most root has been stored
  assert( local_min_gid_ > 0 or nodes_.size() < 2 );

>>>>>>> df724797
  // local_min_gid_ cannot be larger than local_max_gid_
  assert( local_min_gid_ <= local_max_gid_ );

  // local_max_gid_ cannot be larger than max_gid_
  assert( local_max_gid_ <= max_gid_ );

  if ( gid < 1 or max_gid_ < gid )
  {
    throw UnknownNode();
  }

  // handle gids below or above range
  if ( gid < local_min_gid_ or local_max_gid_ < gid )
  {
    return 0;
  }

  // now estimate index
  size_t idx = std::floor( gid_idx_scale_ * ( gid - local_min_gid_ ) );
  assert( idx < nodes_.size() );

  // search left if necessary
  while ( 0 < idx and gid < nodes_[ idx ].gid_ )
  {
    --idx;
  }
  // search right if necessary
  while ( idx < nodes_.size() and nodes_[ idx ].gid_ < gid )
  {
    ++idx;
  }
  if ( idx < nodes_.size() and nodes_[ idx ].gid_ == gid )
  {
    return nodes_[ idx ].node_;
  }
  else
  {
    return 0;
  }
}<|MERGE_RESOLUTION|>--- conflicted
+++ resolved
@@ -54,19 +54,11 @@
 {
   const index gid = node.get_gid();
 
-<<<<<<< HEAD
   // protect against GID 0
   assert( gid > 0 );
 
   // local_min_gid_ can only be 0 if no node has been stored
   assert( local_min_gid_ > 0 or nodes_.empty() );
-=======
-  // first node registered must always be root node
-  assert( nodes_.size() > 0 or gid == 0 );
-
-  // local_min_gid_ can only be 0 if at most root has been stored
-  assert( local_min_gid_ > 0 or nodes_.size() < 2 );
->>>>>>> df724797
 
   // local_min_gid_ cannot be larger than local_max_gid_
   assert( local_min_gid_ <= local_max_gid_ );
@@ -74,13 +66,8 @@
   // local_max_gid_ cannot be larger than max_gid_
   assert( local_max_gid_ <= max_gid_ );
 
-<<<<<<< HEAD
   // gid must exceed max_gid_
   assert( gid > max_gid_ );
-=======
-  // gid must exceed max_gid_, except if gid is root
-  assert( gid > max_gid_ or ( gid == 0 and max_gid_ == 0 ) );
->>>>>>> df724797
 
   // all is consistent, register node and update auxiliary variables
   nodes_.push_back( NodeEntry( node, gid ) );
@@ -112,12 +99,6 @@
 nest::Node*
 nest::SparseNodeArray::get_node_by_gid( index gid ) const
 {
-<<<<<<< HEAD
-=======
-  // local_min_gid_ can only be 0 if at most root has been stored
-  assert( local_min_gid_ > 0 or nodes_.size() < 2 );
-
->>>>>>> df724797
   // local_min_gid_ cannot be larger than local_max_gid_
   assert( local_min_gid_ <= local_max_gid_ );
 
