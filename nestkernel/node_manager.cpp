--- conflicted
+++ resolved
@@ -634,13 +634,6 @@
 #pragma omp parallel reduction( + : num_active_nodes, num_active_wfr_nodes )
   {
     size_t t = kernel().vp_manager.get_thread_id();
-<<<<<<< HEAD
-#else
-  for ( thread t = 0; t < kernel().vp_manager.get_num_threads(); ++t )
-  {
-#endif
-=======
->>>>>>> b50d76f3
 
     // We prepare nodes in a parallel region. Therefore, we need to catch
     // exceptions here and then handle them after the parallel region.
