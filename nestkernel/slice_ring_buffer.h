--- conflicted
+++ resolved
@@ -159,11 +159,7 @@
 SliceRingBuffer::add_spike( const long rel_delivery, const long stamp, const double ps_offset, const double weight )
 {
   const long idx = kernel().event_delivery_manager.get_slice_modulo( rel_delivery );
-<<<<<<< HEAD
-  assert( ( size_t ) idx < queue_.size() );
-=======
   assert( static_cast< size_t >( idx ) < queue_.size() );
->>>>>>> 1a5838eb
   assert( ps_offset >= 0 );
 
   queue_[ idx ].push_back( SpikeInfo( stamp, ps_offset, weight ) );
