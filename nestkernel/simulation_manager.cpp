--- conflicted
+++ resolved
@@ -155,12 +155,9 @@
       {
         nest::Time::set_resolution( tics_per_ms, resd );
         clock_.calibrate(); // adjust to new resolution
-<<<<<<< HEAD
-        kernel().connection_builder_manager.calibrate(
-=======
-        kernel().model_manager.calibrate(
->>>>>>> cd95eaf0
-          time_converter ); // adjust delays in the connection system to new resolution
+        // adjust delays in the connection system to new resolution
+        kernel().connection_builder_manager.calibrate( time_converter );
+        kernel().model_manager.calibrate( time_converter ); 
         LOG( M_INFO, "Network::set_status", "tics per ms and resolution changed." );
       }
     }
@@ -177,12 +174,9 @@
       {
         Time::set_resolution( resd );
         clock_.calibrate(); // adjust to new resolution
-<<<<<<< HEAD
-        kernel().connection_builder_manager.calibrate(
-=======
-        kernel().model_manager.calibrate(
->>>>>>> cd95eaf0
-          time_converter ); // adjust delays in the connection system to new resolution
+        // adjust delays in the connection system to new resolution
+        kernel().connection_builder_manager.calibrate( time_converter );
+        kernel().model_manager.calibrate( time_converter ); 
         LOG( M_INFO, "Network::set_status", "Temporal resolution changed." );
       }
     }
