/*
 *  simulation_manager.cpp
 *
 *  This file is part of NEST.
 *
 *  Copyright (C) 2004 The NEST Initiative
 *
 *  NEST is free software: you can redistribute it and/or modify
 *  it under the terms of the GNU General Public License as published by
 *  the Free Software Foundation, either version 2 of the License, or
 *  (at your option) any later version.
 *
 *  NEST is distributed in the hope that it will be useful,
 *  but WITHOUT ANY WARRANTY; without even the implied warranty of
 *  MERCHANTABILITY or FITNESS FOR A PARTICULAR PURPOSE.  See the
 *  GNU General Public License for more details.
 *
 *  You should have received a copy of the GNU General Public License
 *  along with NEST.  If not, see <http://www.gnu.org/licenses/>.
 *
 */

#include "simulation_manager.h"

// C includes:
#include <sys/time.h>

// C++ includes:
#include <vector>

// Includes from libnestutil:
#include "compose.hpp"
#include "numerics.h"

// Includes from nestkernel:
#include "connection_manager_impl.h"
#include "event_delivery_manager.h"
#include "kernel_manager.h"

// Includes from sli:
#include "dictutils.h"

nest::SimulationManager::SimulationManager()
  : clock_( Time::tic( 0L ) )
  , slice_( 0L )
  , to_do_( 0L )
  , to_do_total_( 0L )
  , from_step_( 0L )
  , to_step_( 0L ) // consistent with to_do_ == 0
  , t_real_( 0L )
  , prepared_( false )
  , simulating_( false )
  , simulated_( false )
  , inconsistent_state_( false )
  , print_time_( false )
  , use_wfr_( true )
  , wfr_comm_interval_( 1.0 )
  , wfr_tol_( 0.0001 )
  , wfr_max_iterations_( 15 )
  , wfr_interpolation_order_( 3 )
{
}

void
nest::SimulationManager::initialize()
{
  // set resolution, ensure clock is calibrated to new resolution
  Time::reset_resolution();
  clock_.calibrate();

  prepared_ = false;
  simulating_ = false;
  simulated_ = false;
  inconsistent_state_ = false;

  reset_timers_for_preparation();
  reset_timers_for_dynamics();
}

void
nest::SimulationManager::finalize()
{
  nest::Time::reset_to_defaults();

  clock_.set_to_zero(); // ensures consistent state
  to_do_ = 0;
  slice_ = 0;
  from_step_ = 0;
  to_step_ = 0; // consistent with to_do_ = 0
}

void
nest::SimulationManager::reset_timers_for_preparation()
{
  sw_communicate_prepare_.reset();
#ifdef TIMER_DETAILED
  sw_gather_target_data_.reset();
#endif
}

void
nest::SimulationManager::reset_timers_for_dynamics()
{
  sw_simulate_.reset();
#ifdef TIMER_DETAILED
  sw_gather_spike_data_.reset();
  sw_update_.reset();
#endif
}

void
nest::SimulationManager::set_status( const DictionaryDatum& d )
{
  // Create an instance of time converter here to capture the current
  // representation of time objects: TICS_PER_MS and TICS_PER_STEP
  // will be stored in time_converter.
  // This object can then be used to convert times in steps
  // (e.g. Connection::delay_) or tics to the new representation.
  // We pass this object to ConnectionManager::calibrate to update
  // all time objects in the connection system to the new representation.
  // MH 08-04-14
  TimeConverter time_converter;

  double time;
  if ( updateValue< double >( d, names::biological_time, time ) )
  {
    if ( time != 0.0 )
    {
      throw BadProperty( "The simulation time can only be set to 0.0." );
    }

    if ( clock_ > TimeZero )
    {
      // reset only if time has passed
      LOG( M_WARNING,
        "SimulationManager::set_status",
        "Simulation time reset to t=0.0. Resetting the simulation time is not "
        "fully supported in NEST at present. Some spikes may be lost, and "
        "stimulating devices may behave unexpectedly. PLEASE REVIEW YOUR "
        "SIMULATION OUTPUT CAREFULLY!" );

      clock_ = Time::step( 0 );
      from_step_ = 0;
      slice_ = 0;
      // clear all old spikes
      kernel().event_delivery_manager.configure_spike_data_buffers();
    }
  }

  updateValue< bool >( d, names::print_time, print_time_ );

  // tics_per_ms and resolution must come after local_num_thread /
  // total_num_threads because they might reset the network and the time
  // representation
  double tics_per_ms = 0.0;
  bool tics_per_ms_updated = updateValue< double >( d, names::tics_per_ms, tics_per_ms );
  double resd = 0.0;
  bool res_updated = updateValue< double >( d, names::resolution, resd );

  if ( tics_per_ms_updated or res_updated )
  {
    if ( kernel().node_manager.size() > 0 )
    {
      LOG( M_ERROR,
        "SimulationManager::set_status",
        "Cannot change time representation after nodes have been created. "
        "Please call ResetKernel first." );
      throw KernelException();
    }
    else if ( has_been_simulated() ) // someone may have simulated empty network
    {
      LOG( M_ERROR,
        "SimulationManager::set_status",
        "Cannot change time representation after the network has been "
        "simulated. Please call ResetKernel first." );
      throw KernelException();
    }
    else if ( kernel().connection_manager.get_num_connections() != 0 )
    {
      LOG( M_ERROR,
        "SimulationManager::set_status",
        "Cannot change time representation after connections have been "
        "created. Please call ResetKernel first." );
      throw KernelException();
    }
    else if ( kernel().model_manager.has_user_models() or kernel().model_manager.has_user_prototypes() )
    {
      LOG( M_ERROR,
        "SimulationManager::set_status",
        "Cannot change time representation when user models have been "
        "created. Please call ResetKernel first." );
      throw KernelException();
    }
    else if ( kernel().model_manager.are_model_defaults_modified() )
    {
      LOG( M_ERROR,
        "SimulationManager::set_status",
        "Cannot change time representation after model defaults have "
        "been modified. Please call ResetKernel first." );
      throw KernelException();
    }
    else if ( res_updated and tics_per_ms_updated ) // only allow TICS_PER_MS to
                                                    // be changed together with
                                                    // resolution
    {
      if ( resd < 1.0 / tics_per_ms )
      {
        LOG( M_ERROR,
          "SimulationManager::set_status",
          "Resolution must be greater than or equal to one tic. Value "
          "unchanged." );
        throw KernelException();
      }
      else if ( not is_integer( resd * tics_per_ms ) )
      {
        LOG( M_ERROR,
          "SimulationManager::set_status",
          "Resolution must be a multiple of the tic length. Value unchanged." );
        throw KernelException();
      }
      else
      {
        nest::Time::set_resolution( tics_per_ms, resd );
        // adjust to new resolution
        clock_.calibrate();
        // adjust delays in the connection system to new resolution
        kernel().connection_manager.calibrate( time_converter );
        kernel().model_manager.calibrate( time_converter );
        LOG( M_INFO, "SimulationManager::set_status", "tics per ms and resolution changed." );

        // make sure that wfr communication interval is always greater or equal
        // to resolution if no wfr is used explicitly set wfr_comm_interval
        // to resolution because communication in every step is needed
        if ( wfr_comm_interval_ < Time::get_resolution().get_ms() or not use_wfr_ )
        {
          wfr_comm_interval_ = Time::get_resolution().get_ms();
        }
      }
    }
    else if ( res_updated ) // only resolution changed
    {
      if ( resd < Time::get_ms_per_tic() )
      {
        LOG( M_ERROR,
          "SimulationManager::set_status",
          "Resolution must be greater than or equal to one tic. Value "
          "unchanged." );
        throw KernelException();
      }
      else if ( not is_integer( resd / Time::get_ms_per_tic() ) )
      {
        LOG( M_ERROR,
          "SimulationManager::set_status",
          "Resolution must be a multiple of the tic length. Value unchanged." );
        throw KernelException();
      }
      else
      {
        Time::set_resolution( resd );
        clock_.calibrate(); // adjust to new resolution
        // adjust delays in the connection system to new resolution
        kernel().connection_manager.calibrate( time_converter );
        kernel().model_manager.calibrate( time_converter );
        LOG( M_INFO, "SimulationManager::set_status", "Temporal resolution changed." );

        // make sure that wfr communication interval is always greater or equal
        // to resolution if no wfr is used explicitly set wfr_comm_interval
        // to resolution because communication in every step is needed
        if ( wfr_comm_interval_ < Time::get_resolution().get_ms() or not use_wfr_ )
        {
          wfr_comm_interval_ = Time::get_resolution().get_ms();
        }
      }
    }
    else
    {
      LOG( M_ERROR,
        "SimulationManager::set_status",
        "change of tics_per_step requires simultaneous specification of "
        "resolution." );
      throw KernelException();
    }
  }

  // The decision whether the waveform relaxation is used
  // must be set before nodes are created.
  // Important: wfr_comm_interval_ may change depending on use_wfr_
  bool wfr;
  if ( updateValue< bool >( d, names::use_wfr, wfr ) )
  {
    if ( kernel().node_manager.size() > 0 )
    {
      LOG( M_ERROR,
        "SimulationManager::set_status",
        "Cannot enable/disable usage of waveform relaxation after nodes have "
        "been created. Please call ResetKernel first." );
      throw KernelException();
    }
    else
    {
      use_wfr_ = wfr;
      // if no wfr is used explicitly set wfr_comm_interval to resolution
      // because communication in every step is needed
      if ( not use_wfr_ )
      {
        wfr_comm_interval_ = Time::get_resolution().get_ms();
      }
    }
  }

  // wfr_comm_interval_ can only be changed if use_wfr_ is true and before
  // connections are created. If use_wfr_ is false wfr_comm_interval_ is set to
  // the resolution whenever the resolution changes.
  double wfr_interval;
  if ( updateValue< double >( d, names::wfr_comm_interval, wfr_interval ) )
  {
    if ( not use_wfr_ )
    {
      LOG( M_ERROR,
        "SimulationManager::set_status",
        "Cannot set waveform communication interval when usage of waveform "
        "relaxation is disabled. Set use_wfr to true first." );
      throw KernelException();
    }
    else if ( kernel().connection_manager.get_num_connections() != 0 )
    {
      LOG( M_ERROR,
        "SimulationManager::set_status",
        "Cannot change waveform communication interval after connections have "
        "been created. Please call ResetKernel first." );
      throw KernelException();
    }
    else if ( wfr_interval < Time::get_resolution().get_ms() )
    {
      LOG( M_ERROR,
        "SimulationManager::set_status",
        "Communication interval of the waveform relaxation must be greater or "
        "equal to the resolution of the simulation." );
      throw KernelException();
    }
    else
    {
      LOG( M_INFO, "SimulationManager::set_status", "Waveform communication interval changed successfully. " );
      wfr_comm_interval_ = wfr_interval;
    }
  }

  // set the convergence tolerance for the waveform relaxation method
  double tol;
  if ( updateValue< double >( d, names::wfr_tol, tol ) )
  {
    if ( tol < 0.0 )
    {
      LOG( M_ERROR, "SimulationManager::set_status", "Tolerance must be zero or positive" );
    }
    else
    {
      wfr_tol_ = tol;
    }
  }

  // set the maximal number of iterations for the waveform relaxation method
  long max_iter;
  if ( updateValue< long >( d, names::wfr_max_iterations, max_iter ) )
  {
    if ( max_iter <= 0 )
    {
      LOG( M_ERROR,
        "SimulationManager::set_status",
        "Maximal number of iterations  for the waveform relaxation must be "
        "positive. To disable waveform relaxation set use_wfr instead." );
    }
    else
    {
      wfr_max_iterations_ = max_iter;
    }
  }

  // set the interpolation order for the waveform relaxation method
  long interp_order;
  if ( updateValue< long >( d, names::wfr_interpolation_order, interp_order ) )
  {
    if ( ( interp_order < 0 ) or ( interp_order == 2 ) or ( interp_order > 3 ) )
    {
      LOG( M_ERROR, "SimulationManager::set_status", "Interpolation order must be 0, 1, or 3." );
    }
    else
    {
      wfr_interpolation_order_ = interp_order;
    }
  }
}

void
nest::SimulationManager::get_status( DictionaryDatum& d )
{
  def< double >( d, names::ms_per_tic, Time::get_ms_per_tic() );
  def< double >( d, names::tics_per_ms, Time::get_tics_per_ms() );
  def< long >( d, names::tics_per_step, Time::get_tics_per_step() );
  def< double >( d, names::resolution, Time::get_resolution().get_ms() );

  def< double >( d, names::T_min, Time::min().get_ms() );
  def< double >( d, names::T_max, Time::max().get_ms() );

  def< double >( d, names::biological_time, get_time().get_ms() );
  def< long >( d, names::to_do, to_do_ );
  def< bool >( d, names::print_time, print_time_ );

  def< bool >( d, names::use_wfr, use_wfr_ );
  def< double >( d, names::wfr_comm_interval, wfr_comm_interval_ );
  def< double >( d, names::wfr_tol, wfr_tol_ );
  def< long >( d, names::wfr_max_iterations, wfr_max_iterations_ );
  def< long >( d, names::wfr_interpolation_order, wfr_interpolation_order_ );

  def< double >( d, names::time_simulate, sw_simulate_.elapsed() );
  def< double >( d, names::time_communicate_prepare, sw_communicate_prepare_.elapsed() );
#ifdef TIMER_DETAILED
  def< double >( d, names::time_gather_spike_data, sw_gather_spike_data_.elapsed() );
  def< double >( d, names::time_update, sw_update_.elapsed() );
  def< double >( d, names::time_gather_target_data, sw_gather_target_data_.elapsed() );
#endif
}

void
nest::SimulationManager::prepare()
{
  assert( kernel().is_initialized() );

  if ( prepared_ )
  {
    std::string msg = "Prepare called twice.";
    LOG( M_ERROR, "SimulationManager::prepare", msg );
    throw KernelException();
  }

  if ( inconsistent_state_ )
  {
    throw KernelException(
      "Kernel is in inconsistent state after an "
      "earlier error. Please run ResetKernel first." );
  }

  // reset profiling timers
  reset_timers_for_dynamics();
  kernel().event_delivery_manager.reset_timers_for_dynamics();

  t_real_ = 0;
  t_slice_begin_ = timeval(); // set to timeval{0, 0} as unset flag
  t_slice_end_ = timeval();   // set to timeval{0, 0} as unset flag

  // find shortest and longest delay across all MPI processes
  // this call sets the member variables
  kernel().connection_manager.update_delay_extrema_();
  kernel().event_delivery_manager.init_moduli();

  // if at the beginning of a simulation, set up spike buffers
  if ( not simulated_ )
  {
    kernel().event_delivery_manager.configure_spike_data_buffers();
  }

  kernel().node_manager.ensure_valid_thread_local_ids();
  kernel().node_manager.prepare_nodes();

  kernel().model_manager.create_secondary_events_prototypes();

  // we have to do enter_runtime after prepare_nodes, since we use
  // calibrate to map the ports of MUSIC devices, which has to be done
  // before enter_runtime
  if ( not simulated_ ) // only enter the runtime mode once
  {
    double tick = Time::get_resolution().get_ms() * kernel().connection_manager.get_min_delay();
    kernel().music_manager.enter_runtime( tick );
  }
  prepared_ = true;

  // check whether waveform relaxation is used on any MPI process;
  // needs to be called before update_connection_intrastructure_since
  // it resizes coefficient arrays for secondary events
  kernel().node_manager.check_wfr_use();

  if ( kernel().node_manager.have_nodes_changed() or kernel().connection_manager.have_connections_changed() )
  {
#pragma omp parallel
    {
      const thread tid = kernel().vp_manager.get_thread_id();
      update_connection_infrastructure( tid );
    } // of omp parallel
  }
}

void
nest::SimulationManager::assert_valid_simtime( Time const& t )
{
  if ( t == Time::ms( 0.0 ) )
  {
    return;
  }

  if ( t < Time::step( 1 ) )
  {
    LOG( M_ERROR,
      "SimulationManager::run",
      String::compose( "Simulation time must be >= %1 ms (one time step).", Time::get_resolution().get_ms() ) );
    throw KernelException();
  }

  if ( t.is_finite() )
  {
    Time time1 = clock_ + t;
    if ( not time1.is_finite() )
    {
      std::string msg = String::compose(
        "A clock overflow will occur after %1 of %2 ms. Please reset network "
        "clock first!",
        ( Time::max() - clock_ ).get_ms(),
        t.get_ms() );
      LOG( M_ERROR, "SimulationManager::run", msg );
      throw KernelException();
    }
  }
  else
  {
    std::string msg = String::compose(
      "The requested simulation time exceeds the largest time NEST can handle "
      "(T_max = %1 ms). Please use a shorter time!",
      Time::max().get_ms() );
    LOG( M_ERROR, "SimulationManager::run", msg );
    throw KernelException();
  }
}

void
nest::SimulationManager::run( Time const& t )
{
  assert_valid_simtime( t );

  kernel().random_manager.check_rng_synchrony();
  kernel().io_manager.pre_run_hook();

  if ( not prepared_ )
  {
    std::string msg = "Run called without calling Prepare.";
    LOG( M_ERROR, "SimulationManager::run", msg );
    throw KernelException();
  }

  to_do_ += t.get_steps();
  to_do_total_ = to_do_;

  if ( to_do_ == 0 )
  {
    return;
  }

  // Reset local spike counters within event_delivery_manager
  kernel().event_delivery_manager.reset_counters();

  sw_simulate_.start();

  // from_step_ is not touched here.  If we are at the beginning
  // of a simulation, it has been reset properly elsewhere.  If
  // a simulation was ended and is now continued, from_step_ will
  // have the proper value.  to_step_ is set as in advance_time().

  delay end_sim = from_step_ + to_do_;
  if ( kernel().connection_manager.get_min_delay() < end_sim )
  {
    to_step_ = kernel().connection_manager.get_min_delay(); // update to end of time slice
  }
  else
  {
    to_step_ = end_sim; // update to end of simulation time
  }

  // Warn about possible inconsistencies, see #504.
  // This test cannot come any earlier, because we first need to compute
  // min_delay_
  // above.
  if ( t.get_steps() % kernel().connection_manager.get_min_delay() != 0 )
  {
    LOG( M_WARNING,
      "SimulationManager::run",
      "The requested simulation time is not an integer multiple of the minimal "
      "delay in the network. This may result in inconsistent results under the "
      "following conditions: (i) A network contains more than one source of "
      "randomness, e.g., two different poisson_generators, and (ii) Simulate "
      "is called repeatedly with simulation times that are not multiples of "
      "the minimal delay." );
  }

  call_update_();

  kernel().io_manager.post_run_hook();
<<<<<<< HEAD
  kernel().random_manager.check_rng_synchrony();
=======

  sw_simulate_.stop();
>>>>>>> 69c826ab
}

void
nest::SimulationManager::cleanup()
{
  if ( not prepared_ )
  {
    std::string msg = "Cleanup called without calling Prepare.";
    LOG( M_ERROR, "SimulationManager::cleanup", msg );
    throw KernelException();
  }

  if ( not simulated_ )
  {
    prepared_ = false;
    return;
  }

  kernel().node_manager.finalize_nodes();
  prepared_ = false;
}

void
nest::SimulationManager::call_update_()
{
  assert( kernel().is_initialized() and not inconsistent_state_ );

  std::ostringstream os;
  double t_sim = to_do_ * Time::get_resolution().get_ms();

  size_t num_active_nodes = kernel().node_manager.get_num_active_nodes();
  os << "Number of local nodes: " << num_active_nodes << std::endl;
  os << "Simulation time (ms): " << t_sim;

#ifdef _OPENMP
  os << std::endl
     << "Number of OpenMP threads: " << kernel().vp_manager.get_num_threads();
#else
  os << std::endl
     << "Not using OpenMP";
#endif

#ifdef HAVE_MPI
  os << std::endl
     << "Number of MPI processes: " << kernel().mpi_manager.get_num_processes();
#else
  os << std::endl
     << "Not using MPI";
#endif

  LOG( M_INFO, "SimulationManager::start_updating_", os.str() );


  if ( to_do_ == 0 )
  {
    return;
  }

  if ( print_time_ )
  {
    // TODO: Remove direct output
    std::cout << std::endl;
    print_progress_();
  }

  simulating_ = true;
  simulated_ = true;

  update_();

  simulating_ = false;

  if ( print_time_ )
  {
    std::cout << std::endl;
  }

  kernel().mpi_manager.synchronize();

  LOG( M_INFO, "SimulationManager::run", "Simulation finished." );
}

void
nest::SimulationManager::update_connection_infrastructure( const thread tid )
{
#pragma omp barrier
  if ( tid == 0 )
  {
    sw_communicate_prepare_.start();
  }

  kernel().connection_manager.restructure_connection_tables( tid );
  kernel().connection_manager.sort_connections( tid );

#pragma omp barrier // wait for all threads to finish sorting

#pragma omp single
  {
    kernel().connection_manager.compute_target_data_buffer_size();
    kernel().event_delivery_manager.resize_send_recv_buffers_target_data();

    // check whether primary and secondary connections exists on any
    // compute node
    kernel().connection_manager.sync_has_primary_connections();
    kernel().connection_manager.check_secondary_connections_exist();
  }

  if ( kernel().connection_manager.secondary_connections_exist() )
  {
#pragma omp barrier
    kernel().connection_manager.compute_compressed_secondary_recv_buffer_positions( tid );
#pragma omp barrier
#pragma omp single
    {
      kernel().mpi_manager.communicate_recv_counts_secondary_events();
      kernel().event_delivery_manager.configure_secondary_buffers();
    }
  }

#ifdef TIMER_DETAILED
  if ( tid == 0 )
  {
    sw_gather_target_data_.start();
  }
#endif

  // communicate connection information from postsynaptic to
  // presynaptic side
  kernel().event_delivery_manager.gather_target_data( tid );

#ifdef TIMER_DETAILED
#pragma omp barrier
  if ( tid == 0 )
  {
    sw_gather_target_data_.stop();
  }
#endif

  if ( kernel().connection_manager.secondary_connections_exist() )
  {
    kernel().connection_manager.compress_secondary_send_buffer_pos( tid );
  }

#pragma omp single
  {
    kernel().node_manager.set_have_nodes_changed( false );
  }
  kernel().connection_manager.unset_have_connections_changed( tid );

#pragma omp barrier
  if ( tid == 0 )
  {
    sw_communicate_prepare_.stop();
  }
}

bool
nest::SimulationManager::wfr_update_( Node* n )
{
  return ( n->wfr_update( clock_, from_step_, to_step_ ) );
}

void
nest::SimulationManager::update_()
{
  // to store done values of the different threads
  std::vector< bool > done;
  bool done_all = true;
  delay old_to_step;

  std::vector< std::shared_ptr< WrappedThreadException > > exceptions_raised( kernel().vp_manager.get_num_threads() );
// parallel section begins
#pragma omp parallel
  {
    const thread tid = kernel().vp_manager.get_thread_id();

    do
    {
      if ( print_time_ )
      {
        gettimeofday( &t_slice_begin_, NULL );
      }

      if ( kernel().sp_manager.is_structural_plasticity_enabled()
        and ( std::fmod( Time( Time::step( clock_.get_steps() + from_step_ ) ).get_ms(),
                kernel().sp_manager.get_structural_plasticity_update_interval() ) == 0 ) )
      {
        for ( SparseNodeArray::const_iterator i = kernel().node_manager.get_local_nodes( tid ).begin();
              i != kernel().node_manager.get_local_nodes( tid ).end();
              ++i )
        {
          Node* node = i->get_node();
          node->update_synaptic_elements( Time( Time::step( clock_.get_steps() + from_step_ ) ).get_ms() );
        }
#pragma omp barrier
#pragma omp single
        {
          kernel().sp_manager.update_structural_plasticity();
        }
        // Remove 10% of the vacant elements
        for ( SparseNodeArray::const_iterator i = kernel().node_manager.get_local_nodes( tid ).begin();
              i != kernel().node_manager.get_local_nodes( tid ).end();
              ++i )
        {
          Node* node = i->get_node();
          node->decay_synaptic_elements_vacant();
        }

        // after structural plasticity has created and deleted
        // connections, update the connection infrastructure; implies
        // complete removal of presynaptic part and reconstruction
        // from postsynaptic data
        update_connection_infrastructure( tid );

      } // of structural plasticity

      if ( from_step_ == 0 )
      {
#ifdef HAVE_MUSIC
// advance the time of music by one step (min_delay * h) must
// be done after deliver_events_() since it calls
// music_event_out_proxy::handle(), which hands the spikes over to
// MUSIC *before* MUSIC time is advanced

// wait until all threads are done -> synchronize
#pragma omp barrier
// the following block is executed by the master thread only
// the other threads are enforced to wait at the end of the block
#pragma omp master
        {
          // advance the time of music by one step (min_delay * h) must
          // be done after deliver_events_() since it calls
          // music_event_out_proxy::handle(), which hands the spikes over to
          // MUSIC *before* MUSIC time is advanced
          if ( slice_ > 0 )
          {
            kernel().music_manager.advance_music_time();
          }

          // the following could be made thread-safe
          kernel().music_manager.update_music_event_handlers( clock_, from_step_, to_step_ );
        }
// end of master section, all threads have to synchronize at this point
#pragma omp barrier
#endif
      }

      // preliminary update of nodes that use waveform relaxtion, only
      // necessary if secondary connections exist and any node uses
      // wfr
      if ( kernel().connection_manager.secondary_connections_exist() and kernel().node_manager.wfr_is_used() )
      {
#pragma omp single
        {
          // if the end of the simulation is in the middle
          // of a min_delay_ step, we need to make a complete
          // step in the wfr_update and only do
          // the partial step in the final update
          // needs to be done in omp single since to_step_ is a scheduler
          // variable
          old_to_step = to_step_;
          if ( to_step_ < kernel().connection_manager.get_min_delay() )
          {
            to_step_ = kernel().connection_manager.get_min_delay();
          }
        }

        bool max_iterations_reached = true;
        const std::vector< Node* >& thread_local_wfr_nodes = kernel().node_manager.get_wfr_nodes_on_thread( tid );
        for ( long n = 0; n < wfr_max_iterations_; ++n )
        {
          bool done_p = true;

          // this loop may be empty for those threads
          // that do not have any nodes requiring wfr_update
          for ( std::vector< Node* >::const_iterator i = thread_local_wfr_nodes.begin();
                i != thread_local_wfr_nodes.end();
                ++i )
          {
            done_p = wfr_update_( *i ) and done_p;
          }

// add done value of thread p to done vector
#pragma omp critical
          done.push_back( done_p );
// parallel section ends, wait until all threads are done -> synchronize
#pragma omp barrier

// the following block is executed by a single thread
// the other threads wait at the end of the block
#pragma omp single
          {
            // check whether all threads are done
            for ( size_t i = 0; i < done.size(); ++i )
            {
              done_all = done[ i ] and done_all;
            }

            // gather SecondaryEvents (e.g. GapJunctionEvents)
            kernel().event_delivery_manager.gather_secondary_events( done_all );

            // reset done and done_all
            //(needs to be in the single threaded part)
            done_all = true;
            done.clear();
          }

          // deliver SecondaryEvents generated during wfr_update
          // returns the done value over all threads
          done_p = kernel().event_delivery_manager.deliver_secondary_events( tid, true );

          if ( done_p )
          {
            max_iterations_reached = false;
            break;
          }
        } // of for (wfr_max_iterations) ...

#pragma omp single
        {
          to_step_ = old_to_step;
          if ( max_iterations_reached )
          {
            std::string msg = String::compose( "Maximum number of iterations reached at interval %1-%2 ms",
              clock_.get_ms(),
              clock_.get_ms() + to_step_ * Time::get_resolution().get_ms() );
            LOG( M_WARNING, "SimulationManager::wfr_update", msg );
          }
        }

      } // of if(wfr_is_used)
        // end of preliminary update

#ifdef TIMER_DETAILED
#pragma omp barrier
      if ( tid == 0 )
      {
        sw_update_.start();
      }
#endif
      const SparseNodeArray& thread_local_nodes = kernel().node_manager.get_local_nodes( tid );

      for ( SparseNodeArray::const_iterator n = thread_local_nodes.begin(); n != thread_local_nodes.end(); ++n )
      {
        // We update in a parallel region. Therefore, we need to catch
        // exceptions here and then handle them after the parallel region.
        try
        {
          Node* node = n->get_node();
          if ( not( node )->is_frozen() )
          {
            ( node )->update( clock_, from_step_, to_step_ );
          }
        }
        catch ( std::exception& e )
        {
          // so throw the exception after parallel region
          exceptions_raised.at( tid ) = std::shared_ptr< WrappedThreadException >( new WrappedThreadException( e ) );
        }
      }

// parallel section ends, wait until all threads are done -> synchronize
#pragma omp barrier
#ifdef TIMER_DETAILED
      if ( tid == 0 )
      {
        sw_update_.stop();
        sw_gather_spike_data_.start();
      }
#endif

      // gather and deliver only at end of slice, i.e., end of min_delay step
      if ( to_step_ == kernel().connection_manager.get_min_delay() )
      {
        if ( kernel().connection_manager.has_primary_connections() )
        {
          kernel().event_delivery_manager.gather_spike_data( tid );
        }
        if ( kernel().connection_manager.secondary_connections_exist() )
        {
#pragma omp single
          {
            kernel().event_delivery_manager.gather_secondary_events( true );
          }
          kernel().event_delivery_manager.deliver_secondary_events( tid, false );
        }
      }

#pragma omp barrier
#ifdef TIMER_DETAILED
      if ( tid == 0 )
      {
        sw_gather_spike_data_.stop();
      }
#endif

// the following block is executed by the master thread only
// the other threads are enforced to wait at the end of the block
#pragma omp master
      {
        advance_time_();

        if ( print_time_ )
        {
          gettimeofday( &t_slice_end_, NULL );
          print_progress_();
        }
      }
// end of master section, all threads have to synchronize at this point
#pragma omp barrier
      kernel().io_manager.post_step_hook();
// enforce synchronization after post-step activities of the recording backends
#pragma omp barrier
    } while ( to_do_ > 0 and not exceptions_raised.at( tid ) );

    // End of the slice, we update the number of synaptic elements
    for ( SparseNodeArray::const_iterator i = kernel().node_manager.get_local_nodes( tid ).begin();
          i != kernel().node_manager.get_local_nodes( tid ).end();
          ++i )
    {
      Node* node = i->get_node();
      node->update_synaptic_elements( Time( Time::step( clock_.get_steps() + to_step_ ) ).get_ms() );
    }
  } // of omp parallel

  // check if any exceptions have been raised
  for ( thread tid = 0; tid < kernel().vp_manager.get_num_threads(); ++tid )
  {
    if ( exceptions_raised.at( tid ).get() )
    {
      simulating_ = false; // must mark this here, see #311
      inconsistent_state_ = true;
      throw WrappedThreadException( *( exceptions_raised.at( tid ) ) );
    }
  }
}

void
nest::SimulationManager::advance_time_()
{
  // time now advanced time by the duration of the previous step
  to_do_ -= to_step_ - from_step_;

  // advance clock, update modulos, slice counter only if slice completed
  if ( ( delay ) to_step_ == kernel().connection_manager.get_min_delay() )
  {
    clock_ += Time::step( kernel().connection_manager.get_min_delay() );
    ++slice_;
    kernel().event_delivery_manager.update_moduli();
    from_step_ = 0;
  }
  else
  {
    from_step_ = to_step_;
  }

  long end_sim = from_step_ + to_do_;

  if ( kernel().connection_manager.get_min_delay() < ( delay ) end_sim )
  {
    // update to end of time slice
    to_step_ = kernel().connection_manager.get_min_delay();
  }
  else
  {
    to_step_ = end_sim; // update to end of simulation time
  }

  assert( to_step_ - from_step_ <= ( long ) kernel().connection_manager.get_min_delay() );
}

void
nest::SimulationManager::print_progress_()
{
  double rt_factor = 0.0;

  if ( t_slice_end_.tv_sec != 0 )
  {
    // usec
    long t_real_s = ( t_slice_end_.tv_sec - t_slice_begin_.tv_sec ) * 1e6;
    // usec
    t_real_ += t_real_s + ( t_slice_end_.tv_usec - t_slice_begin_.tv_usec );
    // ms
    double t_real_acc = ( t_real_ ) / 1000.;
    double t_sim_acc = ( to_do_total_ - to_do_ ) * Time::get_resolution().get_ms();
    // real-time factor = wall-clock time / model time
    rt_factor = t_real_acc / t_sim_acc;
  }

  int percentage = ( 100 - int( float( to_do_ ) / to_do_total_ * 100 ) );

  std::cout << "\r[ " << std::setw( 3 ) << std::right << percentage << "% ] "
            << "Model time: " << std::fixed << std::setprecision( 1 ) << clock_.get_ms() << " ms, "
            << "Real-time factor: " << std::setprecision( 4 ) << rt_factor
            << std::resetiosflags( std::ios_base::floatfield );
  std::flush( std::cout );
}

nest::Time const
nest::SimulationManager::get_previous_slice_origin() const
{
  return clock_ - Time::step( kernel().connection_manager.get_min_delay() );
}<|MERGE_RESOLUTION|>--- conflicted
+++ resolved
@@ -592,12 +592,9 @@
   call_update_();
 
   kernel().io_manager.post_run_hook();
-<<<<<<< HEAD
   kernel().random_manager.check_rng_synchrony();
-=======
 
   sw_simulate_.stop();
->>>>>>> 69c826ab
 }
 
 void
