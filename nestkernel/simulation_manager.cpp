/*
 *  simulation_manager.cpp
 *
 *  This file is part of NEST.
 *
 *  Copyright (C) 2004 The NEST Initiative
 *
 *  NEST is free software: you can redistribute it and/or modify
 *  it under the terms of the GNU General Public License as published by
 *  the Free Software Foundation, either version 2 of the License, or
 *  (at your option) any later version.
 *
 *  NEST is distributed in the hope that it will be useful,
 *  but WITHOUT ANY WARRANTY; without even the implied warranty of
 *  MERCHANTABILITY or FITNESS FOR A PARTICULAR PURPOSE.  See the
 *  GNU General Public License for more details.
 *
 *  You should have received a copy of the GNU General Public License
 *  along with NEST.  If not, see <http://www.gnu.org/licenses/>.
 *
 */

#include "simulation_manager.h"

// C includes:
#include <sys/time.h>

// C++ includes:
#include <vector>

// Includes from libnestutil:
#include "compose.hpp"

// Includes from nestkernel:
#include "kernel_manager.h"
#include "sibling_container.h"

// Includes from sli:
#include "dictutils.h"
#include "psignal.h"

nest::SimulationManager::SimulationManager()
  : simulating_( false )
  , clock_( Time::tic( 0L ) )
  , slice_( 0L )
  , to_do_( 0L )
  , to_do_total_( 0L )
  , from_step_( 0L )
  , to_step_( 0L ) // consistent with to_do_ == 0
  , t_real_( 0L )
  , terminate_( false )
  , simulated_( false )
  , print_time_( false )
  , max_num_prelim_iterations_( 15 )
  , prelim_interpolation_order_( 3 )
  , prelim_tol_( 0.0001 )
{
}

void
nest::SimulationManager::initialize()
{
  // set resolution, ensure clock is calibrated to new resolution
  Time::reset_resolution();
  clock_.calibrate();

  simulated_ = false;
}

void
nest::SimulationManager::finalize()
{
  nest::Time::reset_to_defaults();

  clock_.set_to_zero(); // ensures consistent state
  to_do_ = 0;
  slice_ = 0;
  from_step_ = 0;
  to_step_ = 0; // consistent with to_do_ = 0
}

void
nest::SimulationManager::set_status( const DictionaryDatum& d )
{
  // Create an instance of time converter here to capture the current
  // representation of time objects: TICS_PER_MS and TICS_PER_STEP
  // will be stored in time_converter.
  // This object can then be used to convert times in steps
  // (e.g. Connection::delay_) or tics to the new representation.
  // We pass this object to ConnectionManager::calibrate to update
  // all time objects in the connection system to the new representation.
  // MH 08-04-14
  TimeConverter time_converter;

  double_t time;
  if ( updateValue< double_t >( d, "time", time ) )
  {
    if ( time != 0.0 )
      throw BadProperty( "The simulation time can only be set to 0.0." );

    if ( clock_ > TimeZero )
    {
      // reset only if time has passed
      LOG( M_WARNING,
        "SimulationManager::set_status",
        "Simulation time reset to t=0.0. Resetting the simulation time is not "
        "fully supported in NEST at present. Some spikes may be lost, and "
        "stimulating devices may behave unexpectedly. PLEASE REVIEW YOUR "
        "SIMULATION OUTPUT CAREFULLY!" );

      clock_ = Time::step( 0 );
      from_step_ = 0;
      slice_ = 0;
      // clear all old spikes
      kernel().event_delivery_manager.configure_spike_buffers();
    }
  }

  updateValue< bool >( d, "print_time", print_time_ );

  // tics_per_ms and resolution must come after local_num_thread /
  // total_num_threads because they might reset the network and the time
  // representation
  nest::double_t tics_per_ms = 0.0;
  bool tics_per_ms_updated =
    updateValue< nest::double_t >( d, "tics_per_ms", tics_per_ms );
  double_t resd = 0.0;
  bool res_updated = updateValue< double_t >( d, "resolution", resd );

  if ( tics_per_ms_updated || res_updated )
  {
    if ( kernel().node_manager.size() > 1 ) // root always exists
    {
      LOG( M_ERROR,
        "SimulationManager::set_status",
        "Cannot change time representation after nodes have been created. "
        "Please call ResetKernel first." );
      throw KernelException();
    }
    else if ( has_been_simulated() ) // someone may have simulated empty network
    {
      LOG( M_ERROR,
        "SimulationManager::set_status",
        "Cannot change time representation after the network has been "
        "simulated. Please call ResetKernel first." );
      throw KernelException();
    }
    else if ( kernel().connection_manager.get_num_connections() != 0 )
    {
      LOG( M_ERROR,
        "SimulationManager::set_status",
        "Cannot change time representation after connections have been "
        "created. Please call ResetKernel first." );
      throw KernelException();
    }
    else if ( res_updated && tics_per_ms_updated ) // only allow TICS_PER_MS to
                                                   // be changed together with
                                                   // resolution
    {
      if ( resd < 1.0 / tics_per_ms )
      {
        LOG( M_ERROR,
          "SimulationManager::set_status",
          "Resolution must be greater than or equal to one tic. Value "
          "unchanged." );
        throw KernelException();
      }
      else
      {
        nest::Time::set_resolution( tics_per_ms, resd );
        clock_.calibrate(); // adjust to new resolution
        // adjust delays in the connection system to new resolution
        kernel().connection_manager.calibrate( time_converter );
        kernel().model_manager.calibrate( time_converter );
        LOG( M_INFO,
          "SimulationManager::set_status",
          "tics per ms and resolution changed." );
      }
    }
    else if ( res_updated ) // only resolution changed
    {
      if ( resd < Time::get_ms_per_tic() )
      {
        LOG( M_ERROR,
          "SimulationManager::set_status",
          "Resolution must be greater than or equal to one tic. Value "
          "unchanged." );
        throw KernelException();
      }
      else
      {
        Time::set_resolution( resd );
        clock_.calibrate(); // adjust to new resolution
        // adjust delays in the connection system to new resolution
        kernel().connection_manager.calibrate( time_converter );
        kernel().model_manager.calibrate( time_converter );
        LOG( M_INFO,
          "SimulationManager::set_status",
          "Temporal resolution changed." );
      }
    }
    else
    {
      LOG( M_ERROR,
        "SimulationManager::set_status",
        "change of tics_per_step requires simultaneous specification of "
        "resolution." );
      throw KernelException();
    }
  }

  // set the number of preliminary update cycles
  // e.g. for the implementation of gap junctions
  long nprelim;
  if ( updateValue< long >( d, "max_num_prelim_iterations", nprelim ) )
  {
    if ( nprelim < 0 )
      LOG( M_ERROR,
        "SimulationManager::set_status",
        "Number of preliminary update iterations must be zero or positive." );
    else
      max_num_prelim_iterations_ = nprelim;
  }

  double_t tol;
  if ( updateValue< double_t >( d, "prelim_tol", tol ) )
  {
    if ( tol < 0.0 )
      LOG( M_ERROR,
        "SimulationManager::set_status",
        "Tolerance must be zero or positive" );
    else
      prelim_tol_ = tol;
  }

  long interp_order;
  if ( updateValue< long >( d, "prelim_interpolation_order", interp_order ) )
  {
    if ( ( interp_order < 0 ) || ( interp_order == 2 ) || ( interp_order > 3 ) )
      LOG( M_ERROR,
        "SimulationManager::set_status",
        "Interpolation order must be 0, 1, or 3." );
    else
      prelim_interpolation_order_ = interp_order;
  }
}

void
nest::SimulationManager::get_status( DictionaryDatum& d )
{
  def< double >( d, "ms_per_tic", Time::get_ms_per_tic() );
  def< double >( d, "tics_per_ms", Time::get_tics_per_ms() );
  def< long >( d, "tics_per_step", Time::get_tics_per_step() );
  def< double >( d, "resolution", Time::get_resolution().get_ms() );

  def< double >( d, "T_min", Time::min().get_ms() );
  def< double >( d, "T_max", Time::max().get_ms() );

  def< double_t >( d, "time", get_time().get_ms() );
  def< long >( d, "to_do", to_do_ );
  def< bool >( d, "print_time", print_time_ );

  def< long >( d, "max_num_prelim_iterations", max_num_prelim_iterations_ );
  def< long >( d, "prelim_interpolation_order", prelim_interpolation_order_ );
  def< double >( d, "prelim_tol", prelim_tol_ );
}

void
nest::SimulationManager::simulate( Time const& t )
{
  assert( kernel().is_initialized() );

  t_real_ = 0;
  t_slice_begin_ = timeval();
  t_slice_end_ = timeval();

  if ( t == Time::ms( 0.0 ) )
    return;

  if ( t < Time::step( 1 ) )
  {
    LOG( M_ERROR,
      "SimulationManager::simulate",
      String::compose( "Simulation time must be >= %1 ms (one time step).",
           Time::get_resolution().get_ms() ) );
    throw KernelException();
  }

  if ( t.is_finite() )
  {
    Time time1 = clock_ + t;
    if ( !time1.is_finite() )
    {
      std::string msg = String::compose(
        "A clock overflow will occur after %1 of %2 ms. Please reset network "
        "clock first!",
        ( Time::max() - clock_ ).get_ms(),
        t.get_ms() );
      LOG( M_ERROR, "SimulationManager::simulate", msg );
      throw KernelException();
    }
  }
  else
  {
    std::string msg = String::compose(
      "The requested simulation time exceeds the largest time NEST can handle "
      "(T_max = %1 ms). Please use a shorter time!",
      Time::max().get_ms() );
    LOG( M_ERROR, "SimulationManager::simulate", msg );
    throw KernelException();
  }

  to_do_ += t.get_steps();
  to_do_total_ = to_do_;

  const size_t num_active_nodes = prepare_simulation_();

  // from_step_ is not touched here.  If we are at the beginning
  // of a simulation, it has been reset properly elsewhere.  If
  // a simulation was ended and is now continued, from_step_ will
  // have the proper value.  to_step_ is set as in advance_time().

  delay end_sim = from_step_ + to_do_;
<<<<<<< HEAD
  if ( kernel().connection_builder_manager.get_min_delay() < end_sim )
    to_step_ = kernel()
                 .connection_builder_manager
                 .get_min_delay(); // update to end of time slice
=======
  if ( kernel().connection_manager.get_min_delay() < end_sim )
    to_step_ = kernel().connection_manager.get_min_delay(); // update to end of time slice
>>>>>>> fdfed898
  else
    to_step_ = end_sim; // update to end of simulation time

  // Warn about possible inconsistencies, see #504.
<<<<<<< HEAD
  // This test cannot come any earlier, because we first need to compute
  // min_delay_ above.
  if ( t.get_steps() % kernel().connection_builder_manager.get_min_delay()
    != 0 )
=======
  // This test cannot come any earlier, because we first need to compute min_delay_
  // above.
  if ( t.get_steps() % kernel().connection_manager.get_min_delay() != 0 )
>>>>>>> fdfed898
    LOG( M_WARNING,
      "SimulationManager::simulate",
      "The requested simulation time is not an integer multiple of the minimal "
      "delay in the network. This may result in inconsistent results under the "
      "following conditions: (i) A network contains more than one source of "
      "randomness, e.g., two different poisson_generators, and (ii) Simulate "
      "is called repeatedly with simulation times that are not multiples of "
      "the minimal delay." );

  resume_( num_active_nodes );

  finalize_simulation_();
}

void
nest::SimulationManager::resume_( size_t num_active_nodes )
{
  assert( kernel().is_initialized() );

  std::ostringstream os;
  double_t t_sim = to_do_ * Time::get_resolution().get_ms();

  os << "Number of local nodes: " << num_active_nodes << std::endl;
  os << "Simulaton time (ms): " << t_sim;

#ifdef _OPENMP
  os << std::endl
     << "Number of OpenMP threads: " << kernel().vp_manager.get_num_threads();
#else
  os << std::endl
     << "Not using OpenMP";
#endif

#ifdef HAVE_MPI
  os << std::endl
     << "Number of MPI processes: " << kernel().mpi_manager.get_num_processes();
#else
  os << std::endl
     << "Not using MPI";
#endif

  LOG( M_INFO, "SimulationManager::resume", os.str() );


  terminate_ = false;

  if ( to_do_ == 0 )
    return;

  if ( print_time_ )
  {
    // TODO: Remove direct output
    std::cout << std::endl;
    print_progress_();
  }

  simulating_ = true;
  simulated_ = true;

  update_();

  simulating_ = false;

  if ( print_time_ )
    std::cout << std::endl;

  kernel().mpi_manager.synchronize();

  if ( terminate_ )
  {
    LOG( M_ERROR,
      "SimulationManager::resume",
      "Exiting on error or user signal." );
    LOG( M_ERROR,
      "SimulationManager::resume",
      "SimulationManager: Use 'ResumeSimulation' to resume." );

    if ( SLIsignalflag != 0 )
    {
      SystemSignal signal( SLIsignalflag );
      SLIsignalflag = 0;
      throw signal;
    }
    else
      throw SimulationError();
  }

  LOG( M_INFO, "SimulationManager::resume", "Simulation finished." );
}

size_t
nest::SimulationManager::prepare_simulation_()
{
  assert( to_do_ != 0 ); // This is checked in simulate()

  // find shortest and longest delay across all MPI processes
  // this call sets the member variables
  kernel().connection_manager.update_delay_extrema_();
  kernel().event_delivery_manager.init_moduli();

  // Check for synchronicity of global rngs over processes.
  // We need to do this ahead of any simulation in case random numbers
  // have been consumed on the SLI level.
  if ( kernel().mpi_manager.get_num_processes() > 1 )
  {
    if ( !kernel().mpi_manager.grng_synchrony(
           kernel().rng_manager.get_grng()->ulrand( 100000 ) ) )
    {
      LOG( M_ERROR,
        "SimulationManager::simulate",
        "Global Random Number Generators are not synchronized prior to "
        "simulation." );
      throw KernelException();
    }
  }

  // if at the beginning of a simulation, set up spike buffers
  if ( !simulated_ )
    kernel().event_delivery_manager.configure_spike_buffers();

  kernel().node_manager.ensure_valid_thread_local_ids();
  const size_t num_active_nodes = kernel().node_manager.prepare_nodes();

  kernel().model_manager.create_secondary_events_prototypes();

  // we have to do enter_runtime after prepre_nodes, since we use
  // calibrate to map the ports of MUSIC devices, which has to be done
  // before enter_runtime
  if ( !simulated_ ) // only enter the runtime mode once
  {
<<<<<<< HEAD
    double tick = Time::get_resolution().get_ms()
      * kernel().connection_builder_manager.get_min_delay();
=======
    double tick = Time::get_resolution().get_ms() * kernel().connection_manager.get_min_delay();
>>>>>>> fdfed898
    kernel().music_manager.enter_runtime( tick );
  }

  return num_active_nodes;
}

bool
nest::SimulationManager::prelim_update_( Node* n )
{
  return ( n->prelim_update( clock_, from_step_, to_step_ ) );
}

void
nest::SimulationManager::update_()
{
  // to store done values of the different threads
  std::vector< bool > done;
  bool done_all = true;
  delay old_to_step;

  std::vector< lockPTR< WrappedThreadException > > exceptions_raised(
    kernel().vp_manager.get_num_threads() );
// parallel section begins
#pragma omp parallel
  {
    const int thrd = kernel().vp_manager.get_thread_id();

    do
    {
      if ( print_time_ )
        gettimeofday( &t_slice_begin_, NULL );

      if ( kernel().sp_manager.is_structural_plasticity_enabled()
        && ( clock_.get_steps() + from_step_ )
            % kernel().sp_manager.get_structural_plasticity_update_interval()
          == 0 )
      {
        for ( std::vector< Node* >::const_iterator i =
                kernel().node_manager.get_nodes_on_thread( thrd ).begin();
              i != kernel().node_manager.get_nodes_on_thread( thrd ).end();
              ++i )
        {
          ( *i )->update_synaptic_elements(
            Time( Time::step( clock_.get_steps() + from_step_ ) ).get_ms() );
        }
#pragma omp barrier
#pragma omp single
        {
          kernel().sp_manager.update_structural_plasticity();
        }
        // Remove 10% of the vacant elements
        for ( std::vector< Node* >::const_iterator i =
                kernel().node_manager.get_nodes_on_thread( thrd ).begin();
              i != kernel().node_manager.get_nodes_on_thread( thrd ).end();
              ++i )
        {
          ( *i )->decay_synaptic_elements_vacant();
        }
      }


      if ( from_step_ == 0 ) // deliver only at beginning of slice
      {
        kernel().event_delivery_manager.deliver_events( thrd );
#ifdef HAVE_MUSIC
// advance the time of music by one step (min_delay * h) must
// be done after deliver_events_() since it calls
// music_event_out_proxy::handle(), which hands the spikes over to
// MUSIC *before* MUSIC time is advanced

// wait until all threads are done -> synchronize
#pragma omp barrier
// the following block is executed by the master thread only
// the other threads are enforced to wait at the end of the block
#pragma omp master
        {
          // advance the time of music by one step (min_delay * h) must
          // be done after deliver_events_() since it calls
          // music_event_out_proxy::handle(), which hands the spikes over to
          // MUSIC *before* MUSIC time is advanced
          if ( slice_ > 0 )
            kernel().music_manager.advance_music_time();

          // the following could be made thread-safe
          kernel().music_manager.update_music_event_handlers(
            clock_, from_step_, to_step_ );
        }
// end of master section, all threads have to synchronize at this point
#pragma omp barrier
#endif
      }

      // preliminary update of nodes, e.g. for gapjunctions
      if ( kernel().node_manager.needs_prelim_update() )
      {
#pragma omp single
        {
          // if the end of the simulation is in the middle
          // of a min_delay_ step, we need to make a complete
          // step in the preliminary update and only do
          // the partial step in the final update
          // needs to be done in omp single since to_step_ is a scheduler
          // variable
          old_to_step = to_step_;
          if ( to_step_ < kernel().connection_manager.get_min_delay() )
            to_step_ = kernel().connection_manager.get_min_delay();
        }

        bool max_iterations_reached = true;
        const std::vector< Node* >& thread_local_nodes_prelim_up =
          kernel().node_manager.get_nodes_prelim_up_on_thread( thrd );
        for ( long_t n = 0; n < max_num_prelim_iterations_; ++n )
        {
          bool done_p = true;

          // this loop may be empty for those threads
          // that do not have any nodes requiring preliminary update
          for ( std::vector< Node* >::const_iterator i =
                  thread_local_nodes_prelim_up.begin();
                i != thread_local_nodes_prelim_up.end();
                ++i )
            done_p = prelim_update_( *i ) && done_p;

// add done value of thread p to done vector
#pragma omp critical
          done.push_back( done_p );
// parallel section ends, wait until all threads are done -> synchronize
#pragma omp barrier

// the following block is executed by a single thread
// the other threads wait at the end of the block
#pragma omp single
          {
            // set done_all
            for ( size_t i = 0; i < done.size(); i++ )
              done_all = done[ i ] && done_all;

            // gather SecondaryEvents (e.g. GapJunctionEvents)
            kernel().event_delivery_manager.gather_events( done_all );

            // reset done and done_all
            //(needs to be in the single threaded part)
            done_all = true;
            done.clear();
          }

          // deliver SecondaryEvents generated during preliminary update
          // returns the done value over all threads
          done_p = kernel().event_delivery_manager.deliver_events( thrd );

          if ( done_p )
          {
            max_iterations_reached = false;
            break;
          }
        } // of for (max_num_prelim_iterations_) ...

#pragma omp single
        {
          to_step_ = old_to_step;
          if ( max_iterations_reached )
          {
            std::string msg = String::compose(
              "Maximum number of iterations reached at interval %1-%2 ms",
              clock_.get_ms(),
              clock_.get_ms() + to_step_ * Time::get_resolution().get_ms() );
            LOG( M_WARNING, "SimulationManager::prelim_update", msg );
          }
        }

      } // of if(needs_prelim_update_)
      // end preliminary update

      const std::vector< Node* >& thread_local_nodes =
        kernel().node_manager.get_nodes_on_thread( thrd );
      for (
        std::vector< Node* >::const_iterator node = thread_local_nodes.begin();
        node != thread_local_nodes.end();
        ++node )
      {
        // We update in a parallel region. Therefore, we need to catch
        // exceptions here and then handle them after the parallel region.
        try
        {
          if ( not( *node )->is_frozen() )
            ( *node )->update( clock_, from_step_, to_step_ );
        }
        catch ( std::exception& e )
        {
          // so throw the exception after parallel region
          exceptions_raised.at( thrd ) = lockPTR< WrappedThreadException >(
            new WrappedThreadException( e ) );
          terminate_ = true;
        }
      }

// parallel section ends, wait until all threads are done -> synchronize
#pragma omp barrier

// the following block is executed by the master thread only
// the other threads are enforced to wait at the end of the block
#pragma omp master
      {
<<<<<<< HEAD
        // gather only at end of slice
        if ( to_step_ == kernel().connection_builder_manager.get_min_delay() )
=======
        if ( to_step_
          == kernel().connection_manager.get_min_delay() ) // gather only at end of slice
>>>>>>> fdfed898
          kernel().event_delivery_manager.gather_events( true );

        advance_time_();

        if ( SLIsignalflag != 0 )
        {
          LOG( M_INFO,
            "SimulationManager::update",
            "Simulation exiting on user signal." );
          terminate_ = true;
        }

        if ( print_time_ )
        {
          gettimeofday( &t_slice_end_, NULL );
          print_progress_();
        }
      }
// end of master section, all threads have to synchronize at this point
#pragma omp barrier

    } while ( ( to_do_ != 0 ) && ( !terminate_ ) );

    // End of the slice, we update the number of synaptic element
    for ( std::vector< Node* >::const_iterator i =
            kernel().node_manager.get_nodes_on_thread( thrd ).begin();
          i != kernel().node_manager.get_nodes_on_thread( thrd ).end();
          ++i )
    {
      ( *i )->update_synaptic_elements(
        Time( Time::step( clock_.get_steps() + to_step_ ) ).get_ms() );
    }

  } // end of #pragma parallel omp

  // check if any exceptions have been raised
  for ( index thrd = 0; thrd < kernel().vp_manager.get_num_threads(); ++thrd )
    if ( exceptions_raised.at( thrd ).valid() )
      throw WrappedThreadException( *( exceptions_raised.at( thrd ) ) );
}

void
nest::SimulationManager::finalize_simulation_()
{
  if ( not simulated_ )
    return;

  // Check for synchronicity of global rngs over processes
  // TODO: This seems double up, there is such a test at end of simulate()
  if ( kernel().mpi_manager.get_num_processes() > 1 )
    if ( !kernel().mpi_manager.grng_synchrony(
           kernel().rng_manager.get_grng()->ulrand( 100000 ) ) )
    {
      LOG( M_ERROR,
        "SimulationManager::simulate",
        "Global Random Number Generators are not synchronized after "
        "simulation." );
      throw KernelException();
    }

  kernel().node_manager.finalize_nodes();
}

void
nest::SimulationManager::reset_network()
{
  if ( not has_been_simulated() )
    return; // nothing to do


  kernel().event_delivery_manager.clear_pending_spikes();

  kernel().node_manager.reset_nodes_state();

  // ConnectionManager doesn't support resetting dynamic synapses yet
  LOG( M_WARNING,
    "SimulationManager::ResetNetwork",
    "Synapses with internal dynamics (facilitation, STDP) are not reset.\n"
    "This will be implemented in a future version of NEST." );
}

void
nest::SimulationManager::advance_time_()
{
  // time now advanced time by the duration of the previous step
  to_do_ -= to_step_ - from_step_;

  // advance clock, update modulos, slice counter only if slice completed
<<<<<<< HEAD
  if ( ( delay ) to_step_
    == kernel().connection_builder_manager.get_min_delay() )
=======
  if ( ( delay ) to_step_ == kernel().connection_manager.get_min_delay() )
>>>>>>> fdfed898
  {
    clock_ += Time::step( kernel().connection_manager.get_min_delay() );
    ++slice_;
    kernel().event_delivery_manager.update_moduli();
    from_step_ = 0;
  }
  else
    from_step_ = to_step_;

  long_t end_sim = from_step_ + to_do_;

<<<<<<< HEAD
  if ( kernel().connection_builder_manager.get_min_delay() < ( delay ) end_sim )
    // update to end of time slice
    to_step_ = kernel().connection_builder_manager.get_min_delay();
  else
    to_step_ = end_sim; // update to end of simulation time

  assert( to_step_ - from_step_
    <= ( long_t ) kernel().connection_builder_manager.get_min_delay() );
=======
  if ( kernel().connection_manager.get_min_delay() < ( delay ) end_sim )
    to_step_ = kernel().connection_manager.get_min_delay(); // update to end of time slice
  else
    to_step_ = end_sim; // update to end of simulation time

  assert( to_step_ - from_step_ <= ( long_t ) kernel().connection_manager.get_min_delay() );
>>>>>>> fdfed898
}

void
nest::SimulationManager::print_progress_()
{
  double_t rt_factor = 0.0;

  if ( t_slice_end_.tv_sec != 0 )
  {
    // usec
    long t_real_s = ( t_slice_end_.tv_sec - t_slice_begin_.tv_sec ) * 1e6;
    t_real_ += t_real_s + ( t_slice_end_.tv_usec - t_slice_begin_.tv_usec );
    double_t t_real_acc = ( t_real_ ) / 1000.; // ms
    double_t t_sim_acc =
      ( to_do_total_ - to_do_ ) * Time::get_resolution().get_ms();
    rt_factor = t_sim_acc / t_real_acc;
  }

  int_t percentage = ( 100 - int( float( to_do_ ) / to_do_total_ * 100 ) );

  std::cout << "\r" << std::setw( 3 ) << std::right << percentage << " %: "
            << "network time: " << std::fixed << std::setprecision( 1 )
            << clock_.get_ms() << " ms, "
            << "realtime factor: " << std::setprecision( 4 ) << rt_factor
            << std::resetiosflags( std::ios_base::floatfield );
  std::flush( std::cout );
}

// inline
nest::Time const
nest::SimulationManager::get_previous_slice_origin() const
{
<<<<<<< HEAD
  return clock_
    - Time::step( kernel().connection_builder_manager.get_min_delay() );
=======
  return clock_ - Time::step( kernel().connection_manager.get_min_delay() );
>>>>>>> fdfed898
}<|MERGE_RESOLUTION|>--- conflicted
+++ resolved
@@ -168,7 +168,8 @@
       else
       {
         nest::Time::set_resolution( tics_per_ms, resd );
-        clock_.calibrate(); // adjust to new resolution
+        // adjust to new resolution
+        clock_.calibrate();
         // adjust delays in the connection system to new resolution
         kernel().connection_manager.calibrate( time_converter );
         kernel().model_manager.calibrate( time_converter );
@@ -321,29 +322,18 @@
   // have the proper value.  to_step_ is set as in advance_time().
 
   delay end_sim = from_step_ + to_do_;
-<<<<<<< HEAD
-  if ( kernel().connection_builder_manager.get_min_delay() < end_sim )
-    to_step_ = kernel()
-                 .connection_builder_manager
-                 .get_min_delay(); // update to end of time slice
-=======
   if ( kernel().connection_manager.get_min_delay() < end_sim )
-    to_step_ = kernel().connection_manager.get_min_delay(); // update to end of time slice
->>>>>>> fdfed898
+    to_step_ =
+      kernel()
+        .connection_manager.get_min_delay(); // update to end of time slice
   else
     to_step_ = end_sim; // update to end of simulation time
 
   // Warn about possible inconsistencies, see #504.
-<<<<<<< HEAD
   // This test cannot come any earlier, because we first need to compute
-  // min_delay_ above.
-  if ( t.get_steps() % kernel().connection_builder_manager.get_min_delay()
-    != 0 )
-=======
-  // This test cannot come any earlier, because we first need to compute min_delay_
+  // min_delay_
   // above.
   if ( t.get_steps() % kernel().connection_manager.get_min_delay() != 0 )
->>>>>>> fdfed898
     LOG( M_WARNING,
       "SimulationManager::simulate",
       "The requested simulation time is not an integer multiple of the minimal "
@@ -474,12 +464,8 @@
   // before enter_runtime
   if ( !simulated_ ) // only enter the runtime mode once
   {
-<<<<<<< HEAD
     double tick = Time::get_resolution().get_ms()
-      * kernel().connection_builder_manager.get_min_delay();
-=======
-    double tick = Time::get_resolution().get_ms() * kernel().connection_manager.get_min_delay();
->>>>>>> fdfed898
+      * kernel().connection_manager.get_min_delay();
     kernel().music_manager.enter_runtime( tick );
   }
 
@@ -683,13 +669,8 @@
 // the other threads are enforced to wait at the end of the block
 #pragma omp master
       {
-<<<<<<< HEAD
         // gather only at end of slice
-        if ( to_step_ == kernel().connection_builder_manager.get_min_delay() )
-=======
-        if ( to_step_
-          == kernel().connection_manager.get_min_delay() ) // gather only at end of slice
->>>>>>> fdfed898
+        if ( to_step_ == kernel().connection_manager.get_min_delay() )
           kernel().event_delivery_manager.gather_events( true );
 
         advance_time_();
@@ -778,12 +759,7 @@
   to_do_ -= to_step_ - from_step_;
 
   // advance clock, update modulos, slice counter only if slice completed
-<<<<<<< HEAD
-  if ( ( delay ) to_step_
-    == kernel().connection_builder_manager.get_min_delay() )
-=======
   if ( ( delay ) to_step_ == kernel().connection_manager.get_min_delay() )
->>>>>>> fdfed898
   {
     clock_ += Time::step( kernel().connection_manager.get_min_delay() );
     ++slice_;
@@ -795,23 +771,14 @@
 
   long_t end_sim = from_step_ + to_do_;
 
-<<<<<<< HEAD
-  if ( kernel().connection_builder_manager.get_min_delay() < ( delay ) end_sim )
+  if ( kernel().connection_manager.get_min_delay() < ( delay ) end_sim )
     // update to end of time slice
-    to_step_ = kernel().connection_builder_manager.get_min_delay();
+    to_step_ = kernel().connection_manager.get_min_delay();
   else
     to_step_ = end_sim; // update to end of simulation time
 
   assert( to_step_ - from_step_
-    <= ( long_t ) kernel().connection_builder_manager.get_min_delay() );
-=======
-  if ( kernel().connection_manager.get_min_delay() < ( delay ) end_sim )
-    to_step_ = kernel().connection_manager.get_min_delay(); // update to end of time slice
-  else
-    to_step_ = end_sim; // update to end of simulation time
-
-  assert( to_step_ - from_step_ <= ( long_t ) kernel().connection_manager.get_min_delay() );
->>>>>>> fdfed898
+    <= ( long_t ) kernel().connection_manager.get_min_delay() );
 }
 
 void
@@ -823,8 +790,10 @@
   {
     // usec
     long t_real_s = ( t_slice_end_.tv_sec - t_slice_begin_.tv_sec ) * 1e6;
+    // usec
     t_real_ += t_real_s + ( t_slice_end_.tv_usec - t_slice_begin_.tv_usec );
-    double_t t_real_acc = ( t_real_ ) / 1000.; // ms
+    // ms
+    double_t t_real_acc = ( t_real_ ) / 1000.;
     double_t t_sim_acc =
       ( to_do_total_ - to_do_ ) * Time::get_resolution().get_ms();
     rt_factor = t_sim_acc / t_real_acc;
@@ -844,10 +813,5 @@
 nest::Time const
 nest::SimulationManager::get_previous_slice_origin() const
 {
-<<<<<<< HEAD
-  return clock_
-    - Time::step( kernel().connection_builder_manager.get_min_delay() );
-=======
   return clock_ - Time::step( kernel().connection_manager.get_min_delay() );
->>>>>>> fdfed898
 }