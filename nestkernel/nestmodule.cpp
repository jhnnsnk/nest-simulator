--- conflicted
+++ resolved
@@ -308,34 +308,6 @@
 }
 
 
-<<<<<<< HEAD
-=======
-/** @BeginDocumentation
-   Name: SetStatus - sets the value of properties of a node, connection, or object
-
-   Synopsis:
-   node_id   dict SetStatus -> -
-   conn  dict SetStatus -> -
-   obj   dict SetStatus -> -
-
-   Description:
-   SetStatus changes properties of a node (specified by its node_id), a connection
-   (specified by a connection object), or an object as used in object-oriented
-   programming in SLI (see cvo for more). Properties can be inspected with GetStatus.
-
-   Note that many properties are read-only and cannot be changed.
-
-   Examples:
-   /dc_generator Create /dc_gen Set  %Creates a dc_generator, which is a node
-   dc_gen GetStatus info %view properties (amplitude is 0)
-   dc_gen << /amplitude 1500. >> SetStatus
-   dc_gen GetStatus info % amplitude is now 1500
-
-   Author: docu by Sirko Straube
-
-   SeeAlso: ShowStatus, GetStatus, GetKernelStatus, info, Set, SetStatus_dict
-*/
->>>>>>> 6b9acf4b
 void
 NestModule::SetStatus_idFunction::execute( SLIInterpreter* i ) const
 {
@@ -651,23 +623,6 @@
   i->EStack.pop();
 }
 
-<<<<<<< HEAD
-=======
-/** @BeginDocumentation
-   Name: CopyModel - copy a model to a new name, set parameters for copy, if
-   given
-   Synopsis:
-   /model /new_model param_dict -> -
-   /model /new_model            -> -
-   Parameters:
-   /model      - literal naming an existing model
-   /new_model  - literal name of the copy to create, must not exist before
-   /param_dict - parameters to set in the new_model
-   Description:
-   A copy of model is created and registered under the name new_model.
-   If a parameter dictionary is given, the parameters are set in new_model.
- */
->>>>>>> 6b9acf4b
 void
 NestModule::CopyModel_l_l_DFunction::execute( SLIInterpreter* i ) const
 {
@@ -684,31 +639,6 @@
   i->EStack.pop();
 }
 
-<<<<<<< HEAD
-=======
-/** @BeginDocumentation
-   Name: Create - create nodes
-
-   Synopsis:
-   /model          Create -> NodeCollection
-   /model n        Create -> NodeCollection
-   /model   params Create -> NodeCollection
-   /model n params Create -> NodeCollection
-
-   Parameters:
-   /model - literal naming the modeltype
-   n      - the desired number of nodes
-   params - parameters for the newly created node(s)
-
-   Returns:
-   node_ids   - NodeCollection representing nodes created
-
-   Description:
-   Create generates n new network objects of the supplied model
-   type. If n is not given, a single node is created. params is a
-   dictionary with parameters for the new nodes.
-*/
->>>>>>> 6b9acf4b
 void
 NestModule::Create_l_iFunction::execute( SLIInterpreter* i ) const
 {
@@ -1923,46 +1853,6 @@
   i->EStack.pop();
 }
 
-<<<<<<< HEAD
-=======
-/** @BeginDocumentation
-  Name: nest::DumpLayerNodes - write information about layer nodes to file
-
-  Synopsis: ostream layer DumpLayerNodes -> ostream
-
-  Parameters:
-  ostream - open output stream
-  layer   - NodeCollection for layer
-
-  Description:
-  Write information about each element in the given layer to the
-  output stream. The file format is one line per element with the
-  following contents:
-
-  node ID x-position y-position [z-position]
-
-  X and y position are given as physical coordinates in the extent,
-  not as grid positions. The number of decimals can be controlled by
-  calling setprecision on the output stream before calling DumpLayerNodes.
-
-  Remarks:
-  In distributed simulations, this function should only be called for
-  MPI rank 0. If you call it on several MPI ranks, you must use a
-  different file name on each.
-
-  Examples:
-
-  /my_layer << /rows 5 /columns 4 /elements /iaf_psc_alpha >> CreateLayer def
-
-  (my_layer_dump.lyr) (w) file
-  my_layer DumpLayerNodes
-  close
-
-  Author: Kittel Austvoll, Hans Ekkehard Plesser
-
-  SeeAlso: nest::DumpLayerConnections, setprecision
-*/
->>>>>>> 6b9acf4b
 void
 NestModule::DumpLayerNodes_os_gFunction::execute( SLIInterpreter* i ) const
 {
