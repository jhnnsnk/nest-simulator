--- conflicted
+++ resolved
@@ -388,15 +388,10 @@
 extern const Name q_sfa; //!< Other adaptation
 extern const Name q_stc; //!< Specific to gif models
 
-<<<<<<< HEAD
 extern const Name rate_times;  //!< Inhibitory Poisson Generator
 extern const Name rate_values; //!< Inhibitory Poisson Generator
 extern const Name
   rate; //!< Specific to ppd_sup_generator and gamma_sup_generator
-=======
-extern const Name rate; //!< Specific to ppd_sup_generator,
-                        //!< gamma_sup_generator and rate models
->>>>>>> a77e4a83
 extern const Name readout_cycle_duration; //!< Used by
                                           //!< stdp_connection_facetshw_hom
 extern const Name receive_buffer_size;    //!< mpi-related
