#
# detailed syntax defined in
# https://docs.github.com/en/actions/learn-github-actions/workflow-syntax-for-github-actions
#
name: "NEST CI"

on: [push, pull_request]

jobs:
  clang-format:
    runs-on: "ubuntu-20.04"
    env:
      CLANG_REQUIRE_VERSION: 13
      CLANG_FORMAT_FILE: ".clang-format"
    steps:
      - name: "Checkout repository content"
        uses: actions/checkout@v3
        with:
          fetch-depth: 0

      - name: "Instal dependencies"
        run: |
          python -m pip install --force-reinstall clang-format==${{ env.CLANG_REQUIRE_VERSION }}

      - name: "Run clang-format..."
        run: |
          files=$(find . \( -iname "*.h" -o -iname "*.c" -o -iname "*.cc" -o -iname "*.cpp" \) -not -path "./thirdparty/*")
          diff -u <(cat ${files}) <(clang-format ${files})

  cppcheck:
    runs-on: "ubuntu-20.04"
    steps:
      - name: "Checkout repository content"
        uses: actions/checkout@v3
        with:
          fetch-depth: 0

      - name: "Install Linux system dependencies"
        run: |
          sudo apt-get update
          sudo apt-get install cppcheck

      - name: "Run cppcheck..."
        run: |
          cppcheck --enable=all --language=c++ --std=c++11 -i sli/ --suppressions-list=.cppcheck_suppressions ./

  rstcheck:
    runs-on: "ubuntu-20.04"
    steps:
      - name: "Checkout repository content"
        uses: actions/checkout@v3
        with:
          fetch-depth: 0

      - name: "Set up Python 3.x"
        uses: actions/setup-python@v4
        with:
          python-version: 3.9

      - name: "Install dependencies"
        run: |
          pip install rstcheck

      - name: "Run rstcheck..."
        run: |
          rstcheck -r doc/

  vale:
    runs-on: "ubuntu-20.04"
    steps:
      - name: "Checkout repository content"
        uses: actions/checkout@v3
        with:
          fetch-depth: 0

      - name: "Set up Python 3.x"
        uses: actions/setup-python@v4
        with:
          python-version: 3.9

      - name: "Install dependencies"
        run: |
<<<<<<< HEAD
          sudo apt-get update
          #https://github.com/actions/virtual-environments/blob/main/images/linux/Ubuntu2004-README.md
          sudo apt-get install libltdl-dev libreadline6-dev libncurses5-dev libgsl0-dev python3-all-dev jq pycodestyle libpcre3 libpcre3-dev libboost-all-dev
          sudo apt-get install openmpi-bin libopenmpi-dev libgsl0-dev tcl8.6 tcl8.6-dev tk8.6-dev
          sudo apt-get install libboost-filesystem-dev libboost-regex-dev libboost-wave-dev libboost-python-dev libboost-program-options-dev libboost-test-dev
          sudo apt-get install vera++
          sudo apt-get install libhdf5-dev
          sudo apt-get install pkg-config
          sudo ldconfig
          g++ --version
=======
          sudo apt install python3-docutils
          wget --progress=dot:mega 'https://github.com/errata-ai/vale/releases/download/v2.15.2/vale_2.15.2_Linux_64-bit.tar.gz'
          echo '7528175c995818bcb88b07574dd2e17c1aad13f5676880f43927bb8f673095aa  vale_2.15.2_Linux_64-bit.tar.gz' | sha256sum -c
          tar -xzf 'vale_2.15.2_Linux_64-bit.tar.gz'
>>>>>>> 7d9150c0

      - name: "Run vale..."
        run: |
          ./vale -v
          ./vale doc

  copyright_headers:
    runs-on: "ubuntu-20.04"
    steps:
      - name: "Checkout repository content"
        uses: actions/checkout@v3
        with:
          fetch-depth: 0

      - name: "Set up Python 3.x"
        uses: actions/setup-python@v4
        with:
          python-version: 3.9

      - name: "Install dependencies"
        run: |
          pip install pydocstyle

      - name: "Check copyright headers..."
        run: |
          python build_support/check_copyright_headers.py

  unused_names:
    runs-on: "ubuntu-20.04"
    steps:
      - name: "Checkout repository content"
        uses: actions/checkout@v3
        with:
          fetch-depth: 0

      - name: "Set up Python 3.x"
        uses: actions/setup-python@v4
        with:
          python-version: 3.9

      - name: "Check for unused nest::names..."
        run: |
          python build_support/check_unused_names.py

  forbidden_types:
    runs-on: "ubuntu-20.04"
    steps:
      - name: "Checkout repository content"
        uses: actions/checkout@v3
        with:
          fetch-depth: 0

      - name: "Check for forbidden types..."
        run: |
          ./build_support/check_forbidden_types.sh

  lychee_IGNORED:
    runs-on: "ubuntu-20.04"
    steps:
      - name: "Checkout repository content"
        uses: actions/checkout@v3
        with:
          fetch-depth: 0

      - name: "Install dependencies"
        run: |
          wget --progress=dot:mega 'https://github.com/lycheeverse/lychee/releases/download/v0.8.2/lychee-v0.8.2-x86_64-unknown-linux-gnu.tar.gz'
          echo '12c27c9b6d551aea9178080d27de75ed26125b130722153399259432f723e606  lychee-v0.8.2-x86_64-unknown-linux-gnu.tar.gz' | sha256sum -c
          tar -xzf 'lychee-v0.8.2-x86_64-unknown-linux-gnu.tar.gz'

      - name: "Run lychee..."
        continue-on-error: true
        run: "pwd; ls -l; ./lychee build_support/ doc/{*.txt,*.md,htmldoc} examples/ lib* models/ nest* pynest/ testsuite/ *.md"
        # TODO: doc/auto_examples and doc/models need to be added here, but exists only after a `make html`
        env:
          GITHUB_TOKEN: ${{ secrets.GITHUB_TOKEN }}

  pydocstyle:
    runs-on: "ubuntu-20.04"
    steps:
      - name: "Checkout repository content"
        uses: actions/checkout@v3
        with:
          fetch-depth: 0

      - name: "Set up Python 3.x"
        uses: actions/setup-python@v4
        with:
          python-version: 3.9

      - name: "Install dependencies"
        run: |
          pip install pydocstyle

      - name: "Run pydocstyle..."
        run: |
          pydocstyle pynest/

  mypy:
    runs-on: "ubuntu-20.04"
    steps:
      - name: "Checkout repository content"
        uses: actions/checkout@v3
        with:
          fetch-depth: 0

      - name: "Set up Python 3.x"
        uses: actions/setup-python@v4
        with:
          python-version: 3.9

      - name: "Install dependencies"
        run: |
          pip install mypy matplotlib numpy scipy data-science-types

      - name: "Run mypy..."
        run: |
          mypy pynest/

  # pytest-linux:
  #   runs-on: "ubuntu-20.04"
  #   needs: [build_linux]
  #   env:
  #     NEST_VPATH: "build"
  #     NEST_RESULT: "result"

  #   strategy:
  #     fail-fast: true
  #     matrix:
  #       os: ["ubuntu-20.04"]
  #       cpp_compiler: ["gcc"]

  #       # available use flags (all default to "OFF"):
  #       use:
  #         - "boost, optimize, warning"  # formerly "minimal"
  #       #  - "openmp, python, gsl, ltdl, boost, optimize, warning"  # formerly "openmp_only"
  #       #  - "mpi, python, gsl, ltdl, boost, optimize, warning"  # formerly "mpi_only"
  #       #  - "openmp, mpi, python, gsl, ltdl, boost, sionlib, libneurosim, optimize, warning"  # formerly "full"

  #   steps:
  #     - name: "Download binary artifacts"
  #       uses: actions/download-artifact@v3
  #       with:
  #         name: "build-${{ matrix.os }}-${{ matrix.cpp_compiler }}-${{ matrix.use }}"

  #     - name: "Set up Python 3.x"
  #       uses: actions/setup-python@v4
  #       with:
  #         python-version: 3.9

  #     - name: "Install dependencies"
  #       run: |
  #         pip install pytest pytest-cov pytest-doctestplus

  #     - name: "Run pytest..."
  #       run: |
  #         pwd
  #         ls -lisa
  #         cd "$NEST_VPATH"
  #         pwd
  #         ls -lisa
  #         pytest testsuite/pytests/

  # pytest-mac:
  #   runs-on: "macos-latest"
  #   needs: [build_macos]
  #   steps:
  #     - name: "Checkout repository content"
  #       uses: actions/checkout@v3
  #       with:
  #         fetch-depth: 0

  #     - name: "Set up Python 3.x"
  #       uses: actions/setup-python@v4
  #       with:
  #         python-version: 3.9

  #     - name: "Install dependencies"
  #       run: |
  #         pip install pytest pytest-cov pytest-doctestplus

  #     - name: "Run pytest..."
  #       run: |
  #         pytest pynest/

  pylint:
    runs-on: "ubuntu-20.04"
    steps:
      - name: "Checkout repository content"
        uses: actions/checkout@v3
        with:
          fetch-depth: 0

      - name: "Set up Python 3.x"
        uses: actions/setup-python@v4
        with:
          python-version: 3.9

      - name: "Install dependencies"
        run: |
          pip install pylint

      - name: "Run pylint..."
        run: |
          pylint --jobs=$(nproc) pynest/ testsuite/pytests/*.py testsuite/regressiontests/*.py

  black_IGNORED:
    runs-on: "ubuntu-20.04"
    steps:
      - name: "Checkout repository content"
        uses: actions/checkout@v3
        with:
          fetch-depth: 0
      - name: "Run black..."
        continue-on-error: true
        uses: psf/black@23.3.0

  flake8:
    runs-on: "ubuntu-20.04"
    steps:
      - name: "Checkout repository content"
        uses: actions/checkout@v3
        with:
          fetch-depth: 0

      - name: "Set up Python 3.x"
        uses: actions/setup-python@v4
        with:
          python-version: 3.9

      - name: "Install dependencies"
        run: |
          pip install flake8

      - name: "Run flake8..."
        run: |
          flake8 .

  sphinx-rtd:
    # as close as possible to the Readthedocs setup (system install cmake, pip install -r doc/requirements.txt)
    runs-on: "ubuntu-20.04"
    needs: [pydocstyle, rstcheck, vale]
    steps:
      - name: "Checkout repository content"
        uses: actions/checkout@v3
        with:
          fetch-depth: 0

      - name: "Set up Python 3.x"
        uses: actions/setup-python@v4
        with:
          python-version: 3.9

      - name: "Install dependencies"
        run: |
          pip install -r doc/requirements.txt

      - name: "Test-build documentation"
        run: |
          mkdir -pv build
          cd build
          cmake -DCMAKE_INSTALL_PREFIX=../install ..
          make html |& tee sphinx-output.log

      - name: Upload artifacts
        uses: actions/upload-artifact@v3
        with:
          path: |
            build/sphinx-output.log
            build/userdoc/html/

  sphinx-conda:
    # as close as possible to the suggested user docs build in the documentation
    runs-on: "ubuntu-20.04"
    if: false
    needs: [pydocstyle, rstcheck, vale]
    steps:
      - name: "Checkout repository content"
        uses: actions/checkout@v3
        with:
          fetch-depth: 0

      - name: Install Conda
        uses: conda-incubator/setup-miniconda@v2
        with:
          auto-update-conda: true
          python-version: "3.7"

      - name: Install conda dependencies
        shell: bash -l {0}
        run: |
<<<<<<< HEAD
          python -m pip install --upgrade pip setuptools
          # --force-reinstall required to ensure executable is linked from bin dir in PATH
          python -m pip install --force-reinstall clang-format==13.0
          python -c "import setuptools; print('package location:', setuptools.__file__)"
          python -m pip install --force-reinstall --upgrade scipy 'junitparser>=2' numpy pytest pytest-timeout pytest-xdist mpi4py --no-binary=h5py h5py cython matplotlib terminaltables pandoc pandas 'pycodestyle>=2.9'
          python -c "import pytest; print('package location:', pytest.__file__)"
          pip list
=======
          conda info
          conda env create -p conda
>>>>>>> 7d9150c0

      - name: "Test-build documentation"
        shell: bash -l {0}
        run: |
          conda activate conda/
          mkdir -pv build
          cd build
          cmake -DCMAKE_INSTALL_PREFIX=../install ..
          make html |& tee sphinx-output.log

      - name: Upload artifacts
        uses: actions/upload-artifact@v3
        with:
          path: |
            build/sphinx-output.log
            build/userdoc/html/

  build_linux:
    if: ${{ !contains(github.event.head_commit.message, 'ci skip') }}
    runs-on: ${{ matrix.os }}
    needs: [clang-format, mypy, copyright_headers, unused_names, forbidden_types, pylint, black_IGNORED, flake8]
    env:
      CXX_FLAGS: "-pedantic -Wextra -Woverloaded-virtual -Wno-unknown-pragmas"
      NEST_VPATH: "build"
      NEST_RESULT: "result"

    strategy:
      fail-fast: false
      matrix:
        os: ["ubuntu-20.04"]
        cpp_compiler: ["gcc"]

        # available use flags (all default to "OFF"):
        # openmp, mpi, python, gsl, ltdl, boost, sionlib, libneurosim, optimize, warning, userdoc, music
        use:
          - "boost, optimize, warning"
          - "openmp, python, gsl, ltdl, boost, optimize, warning"
          - "mpi, python, gsl, ltdl, boost, optimize, warning"
          - "openmp, mpi, python, gsl, ltdl, boost, sionlib, libneurosim, optimize, warning"

    steps:
      - name: "Checkout repository content"
        uses: actions/checkout@v3
        with:
          fetch-depth: 0

      - name: "Set up Python 3.x"
        uses: actions/setup-python@v4
        with:
          python-version: 3.9

      - name: "Restore apt cache"
        uses: actions/cache@v3
        env:
          cache-name: "apt-cache"
        with:
          path: |
            !/var/cache/apt/archives/lock
            !/var/cache/apt/archives/partial
            /var/cache/apt
          key: ${{ runner.os }}-system-${{ env.cache-name }}-${{ hashFiles('**/environment.yml') }}
          restore-keys: |
            ${{ runner.os }}-system-${{ env.cache-name }}-
            ${{ runner.os }}-system-

      - name: "Install Linux system dependencies"
        run: |
          sudo apt-get update
          # https://github.com/actions/virtual-environments/blob/main/images/linux/Ubuntu2004-README.md
          sudo apt-get install ccache
          sudo apt-get install libltdl-dev libreadline6-dev libncurses5-dev libgsl0-dev python3-all-dev jq libpcre3 libpcre3-dev
          sudo apt-get install tcl8.6 tcl8.6-dev tk8.6-dev
          sudo apt-get install libboost-filesystem-dev libboost-regex-dev libboost-wave-dev libboost-python-dev libboost-program-options-dev libboost-test-dev
<<<<<<< HEAD
          sudo apt-get install vera++
          sudo apt-get install libhdf5-dev
          sudo apt-get install pkg-config
=======
>>>>>>> 7d9150c0
          sudo ldconfig

      - name: "Install GSL system dependencies"
        if: "${{ contains(matrix.use, 'gsl') }}"
        run: |
          sudo apt-get install libgsl0-dev

      - name: "Install MPI system dependencies"
        if: "${{ contains(matrix.use, 'mpi') }}"
        run: |
          sudo apt-get install openmpi-bin libopenmpi-dev

      - name: "Restore ccache"
        # Using CCache to re-use compiled objects from prior runs that have the same
        # source (hashed), compiler (mtime+size) and compile flags.
        env:
          cache-name: "ccache"
        uses: actions/cache@v3
        with:
          path: |
            $HOME/.ccache
            .ccache
            /home/runner/.ccache
          key: ${{ runner.os }}-${{ env.cache-name }}-${{ matrix.cpp_compiler }}-${{ matrix.NEST_BUILD_TYPE }}
          restore-keys: |
            ${{ runner.os }}-${{ env.cache-name }}-${{ matrix.cpp_compiler }}-${{ matrix.NEST_BUILD_TYPE }}
            ${{ runner.os }}-${{ env.cache-name }}-${{ matrix.cpp_compiler }}
            ${{ runner.os }}-${{ env.cache-name }}
            ${{ runner.os }}

      - name: "Restore pip cache"
        env:
          cache-name: "pip-cache"
        uses: actions/cache@v3
        with:
          path: |
            /opt/hostedtoolcache/Python/**/site-packages/*
            $HOME/.cache/pip
          key: ${{ runner.os }}-python-${{ env.cache-name }}-${{ hashFiles('**/requirements.txt') }}
          restore-keys: |
            ${{ runner.os }}-python-${{ env.cache-name }}-
            ${{ runner.os }}-python-

      - name: "Install Python dependencies"
        run: |
          python -m pip install --upgrade pip setuptools
          python -c "import setuptools; print('package location:', setuptools.__file__)"
<<<<<<< HEAD
          python -m pip install --force-reinstall --upgrade scipy 'junitparser>=2' numpy pytest pytest-timeout pytest-xdist mpi4py --no-binary=h5py h5py cython matplotlib terminaltables pandoc pandas
=======
          python -m pip install --force-reinstall --upgrade scipy 'junitparser>=2' numpy pytest pytest-timeout pytest-xdist cython matplotlib terminaltables pandoc pandas
          test \! -e "=2"   # assert junitparser is correctly quoted and '>' is not interpreted as shell redirect
>>>>>>> 7d9150c0
          python -c "import pytest; print('package location:', pytest.__file__)"
          pip list

      - name: "Install MPI Python dependencies"
        if: "${{ contains(matrix.use, 'mpi') }}"
        run: |
          python -m pip install --force-reinstall --upgrade mpi4py

      - name: "Install MUSIC"
        if: "${{ contains(matrix.use, 'music') }}"
        run: |
          chmod +x build_support/install_music.sh
          ./build_support/install_music.sh

      - name: "Install SIONlib"
        if: "${{ contains(matrix.use, 'sionlib') }}"
        run: |
          chmod +x build_support/install_sionlib.sh
          ./build_support/install_sionlib.sh

      - name: "Install LibNeurosim – WARNING WARNING NO PROPER PYTHON INSTALL!"
        if: "${{ contains(matrix.use, 'libneurosim') }}"
        run: |
          chmod +x build_support/install_csa-libneurosim.sh
          PYLIB_DIR="$(python3 -c "import sysconfig; print(sysconfig.get_path('include'))" | sed 's/include/lib/')"
          ./build_support/install_csa-libneurosim.sh $PYLIB_DIR

      - name: "Configure NEST build"
        env:
          CMAKE_C_COMPILER_LAUNCHER: ccache
          CMAKE_CXX_COMPILER_LAUNCHER: ccache
        run: |
          mkdir -p "$NEST_VPATH/reports" "$NEST_RESULT"

          if [ "$xNEST_BUILD_COMPILER" = "CLANG" ]; then
              export CC=clang-11
              export CXX=clang++-11
          fi
          export CXX_FLAGS="-pedantic -Wextra -Wno-unknown-pragmas -D_GLIBCXX_ASSERTIONS"

          cd "$NEST_VPATH"
          cmake \
              -DCMAKE_INSTALL_PREFIX="$NEST_RESULT" \
              -DCMAKE_CXX_FLAGS="$CXX_FLAGS" \
              -Dwith-optimize=${{ contains(matrix.use, 'optimize') && 'ON' || 'OFF' }} \
              -Dwith-warning=${{ contains(matrix.use, 'warning') && 'ON' || 'OFF' }} \
              -Dwith-boost=${{ contains(matrix.use, 'boost') && 'ON' || 'OFF' }} \
              -Dwith-openmp=${{ contains(matrix.use, 'openmp') && 'ON' || 'OFF' }} \
              -Dwith-mpi=${{ contains(matrix.use, 'mpi') && 'ON' || 'OFF' }} \
              -Dwith-python=${{ contains(matrix.use, 'python') && 'ON' || 'OFF' }} \
              -Dwith-gsl=${{ contains(matrix.use, 'gsl') && 'ON' || 'OFF' }} \
              -Dwith-ltdl=${{ contains(matrix.use, 'ltdl') && 'ON' || 'OFF' }} \
              -Dwith-readline=${{ contains(matrix.use, 'readline') && 'ON' || 'OFF' }} \
              -Dwith-sionlib=${{ contains(matrix.use, 'sionlib') && '$HOME/.cache/sionlib.install' || 'OFF' }} \
              -Dwith-libneurosim=${{ contains(matrix.use, 'libneurosim') && '$HOME/.cache/libneurosim.install' || 'OFF' }} \
              ..

      - name: "Build NEST"
        run: |
          cd "$NEST_VPATH"
          env
          make VERBOSE=1

      - name: "Install NEST"
        run: |
          cd "$NEST_VPATH"
          make install

      - name: "Initialize Matplotlibrc"
        run: |
          # initialize matplotlib backend
          mkdir -p $HOME/.matplotlib
          echo "backend : svg" > $HOME/.matplotlib/matplotlibrc

      - name: "Run NEST testsuite"
        run: |
          pwd
          cd "$NEST_VPATH"
          chmod -v u+x ${NEST_RESULT}/share/nest/testsuite/do_tests.sh
          make VERBOSE=1 installcheck

      - name: "Upload install and test results"
        uses: actions/upload-artifact@v3
        if: always()
        with:
          name: "build-logs-${{ matrix.os }}-${{ matrix.cpp_compiler }}-${{ matrix.use }}"
          path: |
            install_manifest.txt
            **.log
            build/reports/**

  build_macos:
    if: ${{ !contains(github.event.head_commit.message, 'ci skip') }}
    runs-on: ${{ matrix.os }}
    needs: [clang-format, mypy, copyright_headers, unused_names, forbidden_types, pylint, black_IGNORED, flake8]
    env:
      CXX_FLAGS: "-pedantic -Wextra -Woverloaded-virtual -Wno-unknown-pragmas"
      NEST_VPATH: "build"
      NEST_RESULT: "result"

    strategy:
      fail-fast: false
      matrix:
        os: [macos-latest]
        cpp_compiler: ["clang"]
        NEST_BUILD_TYPE: ["FULL_MACOS"]
    steps:
      - name: "Checkout repository content"
        uses: actions/checkout@v3
        with:
          fetch-depth: 0

      - name: "Find changed files"
        run: |
          echo "CHANGED_FILES<<EOF" >>$GITHUB_ENV
          echo "$(git diff --name-only ${{ github.event.before }}..${{ github.event.after }})" >>$GITHUB_ENV
          echo 'EOF' >>$GITHUB_ENV

      - name: "Set up Python 3.x"
        uses: actions/setup-python@v4
        with:
          python-version: 3.9

      - name: "Install MacOS system dependencies"
        run: |
<<<<<<< HEAD
          brew install coreutils gsl open-mpi libomp automake autoconf libtool boost hdf5
          brew info python
=======
          brew install coreutils gsl open-mpi libomp automake autoconf libtool boost
>>>>>>> 7d9150c0

      - name: "Restore pip cache"
        env:
          cache-name: "pip-cache"
        uses: actions/cache@v3
        with:
          path: |
            /opt/hostedtoolcache/Python/**/site-packages/*
            $HOME/.cache/pip
          key: ${{ runner.os }}-python-${{ env.cache-name }}-${{ hashFiles('**/requirements.txt') }}
          restore-keys: |
            ${{ runner.os }}-python-${{ env.cache-name }}-
            ${{ runner.os }}-python-

      - name: "Install Python dependencies"
        run: |
          python -m pip install --upgrade pip setuptools
          python -c "import setuptools; print('package location:', setuptools.__file__)"
<<<<<<< HEAD
          python -m pip install --force-reinstall --upgrade scipy "junitparser>=2" numpy pytest pytest-timeout pytest-xdist mpi4py h5py cython matplotlib terminaltables pandoc pandas
=======
          python -m pip install --force-reinstall --upgrade scipy 'junitparser>=2' numpy pytest pytest-timeout pytest-xdist mpi4py cython matplotlib terminaltables pandoc pandas
          test \! -e "=2"   # assert junitparser is correctly quoted and '>' is not interpreted as shell redirect
>>>>>>> 7d9150c0
          python -c "import pytest; print('package location:', pytest.__file__)"
          pip list

      - name: "Configure NEST build"
        run: |
          mkdir -p "$NEST_VPATH/reports" "$NEST_RESULT"

          if [ "$xNEST_BUILD_COMPILER" = "CLANG" ]; then
              export CC=clang-11
              export CXX=clang++-11
          fi
          export CXX_FLAGS="-pedantic -Wextra -Wno-unknown-pragmas -D_GLIBCXX_ASSERTIONS"

          cd "$NEST_VPATH"
          cmake \
              -DCMAKE_INSTALL_PREFIX="$NEST_RESULT" \
              -DCMAKE_CXX_FLAGS="$CXX_FLAGS" \
              -Dwith-optimize=${{ contains(matrix.use, 'optimize') && 'ON' || 'OFF' }} \
              -Dwith-warning=${{ contains(matrix.use, 'warning') && 'ON' || 'OFF' }} \
              -Dwith-boost=${{ contains(matrix.use, 'boost') && 'ON' || 'OFF' }} \
              -Dwith-openmp=${{ contains(matrix.use, 'openmp') && 'ON' || 'OFF' }} \
              -Dwith-mpi=${{ contains(matrix.use, 'mpi') && 'ON' || 'OFF' }} \
              -Dwith-python=${{ contains(matrix.use, 'python') && 'ON' || 'OFF' }} \
              -Dwith-gsl=${{ contains(matrix.use, 'gsl') && 'ON' || 'OFF' }} \
              -Dwith-ltdl=${{ contains(matrix.use, 'ltdl') && 'ON' || 'OFF' }} \
              -Dwith-readline=${{ contains(matrix.use, 'readline') && 'ON' || 'OFF' }} \
              -Dwith-sionlib=${{ contains(matrix.use, 'sionlib') && '$HOME/.cache/sionlib.install' || 'OFF' }} \
              -Dwith-libneurosim=${{ contains(matrix.use, 'libneurosim') && '$HOME/.cache/libneurosim.install' || 'OFF' }} \
              ..

      - name: "Build NEST"
        run: |
          cd "$NEST_VPATH"
          env
          make VERBOSE=1

      - name: "Install NEST"
        run: |
          cd "$NEST_VPATH"
          make install
        env:
          xNEST_BUILD_TYPE: ${{ matrix.NEST_BUILD_TYPE }}
          CHANGED_FILES: ${{ env.CHANGED_FILES }}

      - name: "Initialize Matplotlibrc"
        run: |
          # initialize matplotlib backend
          mkdir -p $HOME/.matplotlib
          echo "backend : svg" > $HOME/.matplotlib/matplotlibrc

      - name: "Run NEST testsuite"
        run: |
          pwd
          cd "$NEST_VPATH"
          chmod -v u+x ${NEST_RESULT}/share/nest/testsuite/do_tests.sh
          make VERBOSE=1 installcheck

      - name: "Upload install and test results"
        uses: actions/upload-artifact@v3
        if: ${{ always() }}
        with:
          name: "${{ matrix.NEST_BUILD_TYPE }}-build-logs-${{ matrix.os }}-${{ matrix.cpp_compiler }}"
          path: |
            install_manifest.txt
            **.log
            build/reports/**<|MERGE_RESOLUTION|>--- conflicted
+++ resolved
@@ -80,23 +80,10 @@
 
       - name: "Install dependencies"
         run: |
-<<<<<<< HEAD
-          sudo apt-get update
-          #https://github.com/actions/virtual-environments/blob/main/images/linux/Ubuntu2004-README.md
-          sudo apt-get install libltdl-dev libreadline6-dev libncurses5-dev libgsl0-dev python3-all-dev jq pycodestyle libpcre3 libpcre3-dev libboost-all-dev
-          sudo apt-get install openmpi-bin libopenmpi-dev libgsl0-dev tcl8.6 tcl8.6-dev tk8.6-dev
-          sudo apt-get install libboost-filesystem-dev libboost-regex-dev libboost-wave-dev libboost-python-dev libboost-program-options-dev libboost-test-dev
-          sudo apt-get install vera++
-          sudo apt-get install libhdf5-dev
-          sudo apt-get install pkg-config
-          sudo ldconfig
-          g++ --version
-=======
           sudo apt install python3-docutils
           wget --progress=dot:mega 'https://github.com/errata-ai/vale/releases/download/v2.15.2/vale_2.15.2_Linux_64-bit.tar.gz'
           echo '7528175c995818bcb88b07574dd2e17c1aad13f5676880f43927bb8f673095aa  vale_2.15.2_Linux_64-bit.tar.gz' | sha256sum -c
           tar -xzf 'vale_2.15.2_Linux_64-bit.tar.gz'
->>>>>>> 7d9150c0
 
       - name: "Run vale..."
         run: |
@@ -388,18 +375,8 @@
       - name: Install conda dependencies
         shell: bash -l {0}
         run: |
-<<<<<<< HEAD
-          python -m pip install --upgrade pip setuptools
-          # --force-reinstall required to ensure executable is linked from bin dir in PATH
-          python -m pip install --force-reinstall clang-format==13.0
-          python -c "import setuptools; print('package location:', setuptools.__file__)"
-          python -m pip install --force-reinstall --upgrade scipy 'junitparser>=2' numpy pytest pytest-timeout pytest-xdist mpi4py --no-binary=h5py h5py cython matplotlib terminaltables pandoc pandas 'pycodestyle>=2.9'
-          python -c "import pytest; print('package location:', pytest.__file__)"
-          pip list
-=======
           conda info
           conda env create -p conda
->>>>>>> 7d9150c0
 
       - name: "Test-build documentation"
         shell: bash -l {0}
@@ -473,12 +450,8 @@
           sudo apt-get install libltdl-dev libreadline6-dev libncurses5-dev libgsl0-dev python3-all-dev jq libpcre3 libpcre3-dev
           sudo apt-get install tcl8.6 tcl8.6-dev tk8.6-dev
           sudo apt-get install libboost-filesystem-dev libboost-regex-dev libboost-wave-dev libboost-python-dev libboost-program-options-dev libboost-test-dev
-<<<<<<< HEAD
-          sudo apt-get install vera++
           sudo apt-get install libhdf5-dev
           sudo apt-get install pkg-config
-=======
->>>>>>> 7d9150c0
           sudo ldconfig
 
       - name: "Install GSL system dependencies"
@@ -526,12 +499,8 @@
         run: |
           python -m pip install --upgrade pip setuptools
           python -c "import setuptools; print('package location:', setuptools.__file__)"
-<<<<<<< HEAD
-          python -m pip install --force-reinstall --upgrade scipy 'junitparser>=2' numpy pytest pytest-timeout pytest-xdist mpi4py --no-binary=h5py h5py cython matplotlib terminaltables pandoc pandas
-=======
-          python -m pip install --force-reinstall --upgrade scipy 'junitparser>=2' numpy pytest pytest-timeout pytest-xdist cython matplotlib terminaltables pandoc pandas
+          python -m pip install --force-reinstall --upgrade scipy 'junitparser>=2' numpy pytest pytest-timeout pytest-xdist --no-binary=h5py h5py cython matplotlib terminaltables pandoc pandas
           test \! -e "=2"   # assert junitparser is correctly quoted and '>' is not interpreted as shell redirect
->>>>>>> 7d9150c0
           python -c "import pytest; print('package location:', pytest.__file__)"
           pip list
 
@@ -657,12 +626,7 @@
 
       - name: "Install MacOS system dependencies"
         run: |
-<<<<<<< HEAD
           brew install coreutils gsl open-mpi libomp automake autoconf libtool boost hdf5
-          brew info python
-=======
-          brew install coreutils gsl open-mpi libomp automake autoconf libtool boost
->>>>>>> 7d9150c0
 
       - name: "Restore pip cache"
         env:
@@ -681,12 +645,8 @@
         run: |
           python -m pip install --upgrade pip setuptools
           python -c "import setuptools; print('package location:', setuptools.__file__)"
-<<<<<<< HEAD
-          python -m pip install --force-reinstall --upgrade scipy "junitparser>=2" numpy pytest pytest-timeout pytest-xdist mpi4py h5py cython matplotlib terminaltables pandoc pandas
-=======
-          python -m pip install --force-reinstall --upgrade scipy 'junitparser>=2' numpy pytest pytest-timeout pytest-xdist mpi4py cython matplotlib terminaltables pandoc pandas
+          python -m pip install --force-reinstall --upgrade scipy 'junitparser>=2' numpy pytest pytest-timeout pytest-xdist mpi4py h5py cython matplotlib terminaltables pandoc pandas
           test \! -e "=2"   # assert junitparser is correctly quoted and '>' is not interpreted as shell redirect
->>>>>>> 7d9150c0
           python -c "import pytest; print('package location:', pytest.__file__)"
           pip list
 
