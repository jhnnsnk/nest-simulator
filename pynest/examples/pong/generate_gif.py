--- conflicted
+++ resolved
@@ -37,11 +37,7 @@
 import io
 import sys
 from copy import copy
-<<<<<<< HEAD
 from pong import GameOfPong as Pong
-=======
-from pong import GameOfPong as Pong, Paddle
->>>>>>> 657a5d3a
 import imageio
 from glob import glob
 from matplotlib import font_manager
@@ -55,7 +51,6 @@
 left_color = np.array((204, 0, 153))  # purple
 right_color = np.array((255, 128, 0))  # orange
 
-<<<<<<< HEAD
 # Scaling factor for the entire image. Due to file size constraints, the 
 # intended output size for the created GIF is 400x320. The resolution can be 
 # increased linearly by changing this parameter.
@@ -75,28 +70,12 @@
 BALL_RAD = 2 * SCALE
 PADDLE_LEN = int(0.1*FIELD_SIZE_SCALED[1])
 PADDLE_WID = 6 * SCALE
-=======
-# final output image size
-IMAGE_SIZE = np.array([400, 320])
-# grid size of the playing field inside the simulation
-GAME_GRID = np.array([Pong.x_grid, Pong.y_grid])
-
-FIELD_SCALE = 8
-# Field size (in px) in the final image
-GAME_GRID_SCALED = GAME_GRID * FIELD_SCALE
-
-# dimensions of game objects in px
-BALL_RAD = 2
-PADDLE_LEN = int(0.5*Paddle.length*Pong.y_length*GAME_GRID_SCALED[1])
-PADDLE_WID = 6
->>>>>>> 657a5d3a
 
 # Add margins left and right to the playing field
 FIELD_PADDING = PADDLE_WID * 2
 FIELD_SIZE = copy(GAME_GRID_SCALED)
 FIELD_SIZE[0] += 2*FIELD_PADDING
 
-<<<<<<< HEAD
 HM_SCALE = 4 * SCALE
 # Weight matrix heatmap size (in px) in the final image
 HM_SIZE = np.array([FIELD_SIZE[1], FIELD_SIZE[1]]) * HM_SCALE
@@ -106,12 +85,6 @@
 # Size of the reward plot in px.
 PLOT_SIZE = np.array([210*SCALE, 115*SCALE])
 PLOT_DPI = 80
-=======
-HEATMAP_SCALE = 4
-# weight matrix heatmap size (in px) in the final image
-HEATMAP_SIZE = np.array([GAME_GRID[1], GAME_GRID[1]]) * HEATMAP_SCALE
-
->>>>>>> 657a5d3a
 
 # At default, the GIF shows every DEFAUL_SPEEDth simulation step.
 DEFAULT_SPEED = 4
@@ -120,33 +93,19 @@
 
 
 def scale_coordinates(coordinates: np.array):
-<<<<<<< HEAD
     """Scale a numpy.array of coordinate tuples (x,y) from simulation scale to 
     pixel scale in the output image.
-=======
-    """Scale an (x,y) coordinate tuple from simulation scale to a pixel
-    coordinate in the output image.
->>>>>>> 657a5d3a
 
     Args:
         pos (float, float): input coordinates to be scaled.
 
     Returns:
-<<<<<<< HEAD
         (int, int): output coordinates in px
     """
     coordinates[:, 0] = coordinates[:, 0] * \
         FIELD_SIZE_SCALED[0] / Pong.x_length + FIELD_PADDING
     coordinates[:, 1] = coordinates[:, 1] * \
         FIELD_SIZE_SCALED[1] / Pong.y_length
-=======
-        (int, int): output coordinates in the image (in px).
-    """
-    coordinates[:, 0] = coordinates[:, 0] * GAME_GRID_SCALED[0] \
-        / Pong.x_length + FIELD_PADDING
-    coordinates[:, 1] = coordinates[:, 1] * GAME_GRID_SCALED[1] \
-        / Pong.y_length
->>>>>>> 657a5d3a
     return coordinates.astype(int)
 
 
@@ -163,13 +122,8 @@
         base_color (numpy.array): numpy.array of shape (3,) representing the
         base color of the heatmap in RGB.
     Returns:
-<<<<<<< HEAD
         numpy.array: transformed input array with an added 3rd dimension of 
         length 3, representing RGB values.
-=======
-        numpy.array: transformed input array with an added 3rd dimension of
-        length three representing RGB values.
->>>>>>> 657a5d3a
     """
 
     x_len, y_len = in_image.shape
@@ -213,14 +167,8 @@
     # retrieve fonts independent of the platform used.
     font_prop = font_manager.FontProperties(family="sans")
     font_name = font_manager.findfont(font_prop)
-<<<<<<< HEAD
     font_large = ImageFont.truetype(font_name, 26*SCALE, encoding="unic")
     font_medium = ImageFont.truetype(font_name, 18*SCALE, encoding="unic")
-=======
-
-    font_large = ImageFont.truetype(font_name, 26, encoding="unic")
-    font_medium = ImageFont.truetype(font_name, 18, encoding="unic")
->>>>>>> 657a5d3a
 
     print(f"reading simulation data from {input_folder}...")
     with open(os.path.join(input_folder, "gamestate.pkl"), 'rb') as f:
@@ -247,7 +195,6 @@
         weights_right = data["weights"]
         name_right = data["network_type"]
 
-<<<<<<< HEAD
     # Extract lowest and highest weights for both players to scale the heatmaps.
     min_r, max_r = np.min(weights_right), np.max(weights_right)
     min_l, max_l = np.min(weights_left), np.max(weights_left)
@@ -257,26 +204,10 @@
     rewards_right = [np.mean(x) for x in rewards_right]
 
     print(f"setup complete, generating images to '{temp_dir}'...")
-    sim_iterations = score.shape[0]
-    i = 0
-    output_speed = DEFAULT_SPEED
-    while i < sim_iterations:
-=======
-    # extract lowest and highest weights for both players to scale the heatmaps.
-    min_r, max_r = np.min(weights_right), np.max(weights_right)
-    min_l, max_l = np.min(weights_left), np.max(weights_left)
-
-    # average rewards at every iteration over all neurons.
-    rewards_left = [np.mean(x) for x in rewards_left]
-    rewards_right = [np.mean(x) for x in rewards_right]
-
     n_iterations = score.shape[0]
     i = 0
     output_speed = DEFAULT_SPEED
-
-    print(f"setup complete, generating images to {temp_dir}...")
     while i < n_iterations:
->>>>>>> 657a5d3a
 
         background = Image.new("RGB", tuple(IM_SIZE), background_color)
         draw = ImageDraw.Draw(background)
@@ -285,11 +216,7 @@
         playing_field = np.zeros(
             (FIELD_SIZE[0], FIELD_SIZE[1], 3), dtype=np.uint8)
 
-<<<<<<< HEAD
         # Draw the ball in white
-=======
-        # draw Ball in white.
->>>>>>> 657a5d3a
         x, y = ball_positions[i]
         playing_field[x-BALL_RAD:x+BALL_RAD, y-BALL_RAD:y+BALL_RAD] = white
         for (x, y), color in zip([l_paddle_positions[i], r_paddle_positions[i]],
@@ -299,7 +226,6 @@
             y = min(FIELD_SIZE[1] - PADDLE_LEN, y)
             playing_field[x:x+PADDLE_WID, y-PADDLE_LEN:y+PADDLE_LEN] = color
 
-<<<<<<< HEAD
         # Prepare and paste playing field into the image
         playing_field = np.swapaxes(playing_field, 0, 1)
         playing_field = Image.fromarray(playing_field)
@@ -308,16 +234,6 @@
 
         # Only draw reward plot and heatmaps every PLOT_INTERVAL iterations or
         # every frame when skipping many frames.
-=======
-        # prepare and paste playing field into the image.
-        playing_field = np.swapaxes(playing_field, 0, 1)
-        playing_field = Image.fromarray(playing_field)
-        background.paste(
-            playing_field, (int((IMAGE_SIZE[0]-FIELD_SIZE[0])/2), 36))
-
-        # only update reward plot and heatmaps every PLOT_INTERVAL iterations
-        # or every iteration if output_speed is high.
->>>>>>> 657a5d3a
         if i % PLOT_INTERVAL == 0 or output_speed > 10:
             plt.close()
 
@@ -338,12 +254,7 @@
             plt.rcParams["figure.autolayout"] = True
             plt.rcParams["font.size"] = 8*SCALE
 
-<<<<<<< HEAD
             # Set a constant figsize in px
-=======
-            # set figsize by pixel value
-            DPI = 80
->>>>>>> 657a5d3a
             fig = plt.figure(facecolor=background_hex,
                              figsize=tuple(PLOT_SIZE/PLOT_DPI), dpi=PLOT_DPI)
             fig.tight_layout()
@@ -384,21 +295,12 @@
 
         background.paste(reward_plot, (95*SCALE, 200*SCALE))
 
-<<<<<<< HEAD
         image_center = int(IM_WID/2)
         draw.text((image_center - 25*SCALE, 10*SCALE), p1_name,
                   tuple(left_color), font_medium, anchor="rt")
         draw.text((image_center, 10*SCALE), "VS", tuple(black),
                   font_medium, anchor="mt")
         draw.text((image_center + 25*SCALE, 10*SCALE), p2_name,
-=======
-        image_center = int(IMAGE_SIZE[0]/2)
-        draw.text((image_center - 25, 10), name_left,
-                  tuple(left_color), font_medium, anchor="rt")
-        draw.text((image_center, 10), "VS", tuple(
-            black), font_medium, anchor="mt")
-        draw.text((image_center + 25, 10), name_right,
->>>>>>> 657a5d3a
                   tuple(right_color), font_medium, anchor="lt")
 
         l_score, r_score = score[i]
@@ -417,17 +319,10 @@
         background.save(os.path.join(temp_dir, f"img_{str(i).zfill(6)}.png"))
 
         # change the speed of the video to show performance before and after
-<<<<<<< HEAD
         # training at DEFAULT_SPEED and fast forward most of the training
-        if 75 <= i < 100 or sim_iterations - 400 <= i < sim_iterations - 350:
+        if 75 <= i < 100 or n_iterations - 400 <= i < n_iterations - 350:
             output_speed = 10
-        elif 100 <= i < sim_iterations - 350:
-=======
-        # training at DEFAULT_SPEED and fast forward most of the training.
-        if 75 <= i < 100 or n_iterations - 300 <= i < n_iterations - 250:
-            output_speed = 10
-        elif 100 <= i < n_iterations - 300:
->>>>>>> 657a5d3a
+        elif 100 <= i < n_iterations - 350:
             output_speed = 50
         else:
             output_speed = DEFAULT_SPEED
