--- conflicted
+++ resolved
@@ -75,16 +75,10 @@
 # Now, we simulate the two versions of the neuron models (i.e. discrete-time:
 # ``iaf_psc_exp``; precise: ``iaf_psc_exp_ps``) for each of the defined
 # resolutions. The neurons use their default parameters and we stimulate them
-<<<<<<< HEAD
-# by injecting a current using a `dc_generator` device. The membrane potential
-# is recorded by a `voltmeter`, the spikes are recorded by a `spike_detector`.
-# The data is stored in a dictionary for later use.
-=======
-# by injecting a current using a ``dc_generator`` device. The membrane potential
-# is recorded by a ``voltmeter``, the spikes are recorded by a ``spike_detector``,
-# whose property ``precise_times`` is set to `True`. The data is stored in a
-# dictionary for later use.
->>>>>>> 40590ffd
+# by injecting a current using a ``dc_generator`` device. The membrane
+# potential is recorded by a ``voltmeter``, the spikes are recorded by
+# a ``spike_detector``.  The data is stored in a dictionary for later
+# use.
 
 
 data = {}
