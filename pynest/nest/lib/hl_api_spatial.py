# -*- coding: utf-8 -*-
#
# hl_api_spatial.py
#
# This file is part of NEST.
#
# Copyright (C) 2004 The NEST Initiative
#
# NEST is free software: you can redistribute it and/or modify
# it under the terms of the GNU General Public License as published by
# the Free Software Foundation, either version 2 of the License, or
# (at your option) any later version.
#
# NEST is distributed in the hope that it will be useful,
# but WITHOUT ANY WARRANTY; without even the implied warranty of
# MERCHANTABILITY or FITNESS FOR A PARTICULAR PURPOSE.  See the
# GNU General Public License for more details.
#
# You should have received a copy of the GNU General Public License
# along with NEST.  If not, see <http://www.gnu.org/licenses/>.

"""
Functions relating to spatial properties of nodes
"""

import os

import numpy as np

from ..ll_api import sli_func
from .hl_api_connections import GetConnections
<<<<<<< HEAD
from .hl_api_helper import is_iterable
=======
from .hl_api_helper import is_iterable, stringify_path
>>>>>>> 20ae7cdf
from .hl_api_parallel_computing import NumProcesses, Rank
from .hl_api_types import NodeCollection

try:
    import matplotlib as mpl
    import matplotlib.patches as mpatches
    import matplotlib.path as mpath

    HAVE_MPL = True
except ImportError:
    HAVE_MPL = False

__all__ = [
    "CreateMask",
    "Displacement",
    "Distance",
    "DumpLayerConnections",
    "DumpLayerNodes",
    "FindCenterElement",
    "FindNearestElement",
    "GetPosition",
    "GetTargetNodes",
    "GetSourceNodes",
    "GetTargetPositions",
    "GetSourcePositions",
    "PlotLayer",
    "PlotProbabilityParameter",
    "PlotTargets",
    "PlotSources",
    "SelectNodesByMask",
]


def CreateMask(masktype, specs, anchor=None):
    """
    Create a spatial mask for connections.

    Masks are used when creating connections. A mask describes the area of
    the pool population that is searched for to connect for any given
    node in the driver population. Several mask types are available. Examples
    are the grid region, the rectangular, circular or doughnut region.

    The command :py:func:`.CreateMask` creates a `Mask` object which may be combined
    with other `Mask` objects using Boolean operators. The mask is specified
    in a dictionary.

    ``Mask`` objects can be passed to :py:func:`.Connect` in a connection dictionary with the key `'mask'`.

    Parameters
    ----------
    masktype : str, ['rectangular' | 'circular' | 'doughnut' | 'elliptical']
        for 2D masks, ['box' | 'spherical' | 'ellipsoidal] for 3D masks,
        ['grid'] only for grid-based layers in 2D.
        The mask name corresponds to the geometrical shape of the mask. There
        are different types for 2- and 3-dimensional layers.
    specs : dict
        Dictionary specifying the parameters of the provided `masktype`,
        see **Mask types**.
    anchor : [tuple/list of floats | dict with the keys `'column'` and \
        `'row'` (for grid masks only)], optional, default: None
        By providing anchor coordinates, the location of the mask relative to
        the driver node can be changed. The list of coordinates has a length
        of 2 or 3 dependent on the number of dimensions.

    Returns
    -------
    Mask:
        Object representing the mask

    See also
    --------
    Connect

    Notes
    -----
    - All angles must be given in degrees.

    **Mask types**

    Available mask types (`masktype`) and their corresponding parameter
    dictionaries:

    * 2D free and grid-based layers
        ::

            'rectangular' :
                {'lower_left'   : [float, float],
                 'upper_right'  : [float, float],
                 'azimuth_angle': float  # default:0.0}
            #or
            'circular' :
                {'radius' : float}
            #or
            'doughnut' :
                {'inner_radius' : float,
                 'outer_radius' : float}
            #or
            'elliptical' :
                {'major_axis' : float,
                 'minor_axis' : float,
                 'azimuth_angle' : float,   # default: 0.0,
                 'anchor' : [float, float], # default: [0.0, 0.0]}

    * 3D free and grid-based layers
        ::

            'box' :
                {'lower_left'  : [float, float, float],
                 'upper_right' : [float, float, float],
                 'azimuth_angle: float  # default: 0.0,
                 'polar_angle  : float  # default: 0.0}
            #or
            'spherical' :
                {'radius' : float}
            #or
            'ellipsoidal' :
                {'major_axis' : float,
                 'minor_axis' : float,
                 'polar_axis' : float
                 'azimuth_angle' : float,   # default: 0.0,
                 'polar_angle' : float,     # default: 0.0,
                 'anchor' : [float, float, float], # default: [0.0, 0.0, 0.0]}}

    * 2D grid-based layers only
        ::

            'grid' :
                {'rows' : float,
                 'columns' : float}

        By default the top-left corner of a grid mask, i.e., the grid
        mask element with grid index [0, 0], is aligned with the driver
        node. It can be changed by means of the 'anchor' parameter:
        ::

                'anchor' :
                    {'row' : float,
                     'column' : float}

    **Example**
        ::

            import nest

            # create a grid-based layer
            l = nest.Create('iaf_psc_alpha', positions=nest.spatial.grid(shape=[5, 5]))

            # create a circular mask
            m = nest.CreateMask('circular', {'radius': 0.2})

            # connectivity specifications
            conndict = {'rule': 'pairwise_bernoulli',
                        'p': 1.0,
                        'mask': m}

            # connect layer l with itself according to the specifications
            nest.Connect(l, l, conndict)
    """
    if anchor is None:
        return sli_func("CreateMask", {masktype: specs})
    else:
        return sli_func("CreateMask", {masktype: specs, "anchor": anchor})


def GetPosition(nodes):
    """
    Return the spatial locations of nodes.

    Parameters
    ----------
    nodes : NodeCollection
        `NodeCollection` of nodes we want the positions to

    Returns
    -------
    tuple or tuple of tuple(s):
        Tuple of position with 2- or 3-elements or list of positions

    See also
    --------
    Displacement: Get vector of lateral displacement between nodes.
    Distance: Get lateral distance between nodes.
    DumpLayerConnections: Write connectivity information to file.
    DumpLayerNodes: Write node positions to file.

    Notes
    -----
    - The functions :py:func:`.GetPosition`, :py:func:`.Displacement` and :py:func:`.Distance`
      only works for nodes local to the current MPI process, if used in a
      MPI-parallel simulation.

    Example
    -------
        ::

            import nest

            # Reset kernel
            nest.ResetKernel

            # create a NodeCollection with spatial extent
            s_nodes = nest.Create('iaf_psc_alpha', positions=nest.spatial.grid(shape=[5, 5]))

            # retrieve positions of all (local) nodes belonging to the population
            pos = nest.GetPosition(s_nodes)

            # retrieve positions of the first node in the NodeCollection
            pos = nest.GetPosition(s_nodes[0])

            # retrieve positions of a subset of nodes in the population
            pos = nest.GetPosition(s_nodes[2:18])
    """
    if not isinstance(nodes, NodeCollection):
        raise TypeError("nodes must be a NodeCollection with spatial extent")

    return sli_func("GetPosition", nodes)


def Displacement(from_arg, to_arg):
    """
    Get vector of lateral displacement from node(s)/Position(s) `from_arg`
    to node(s) `to_arg`.

    Displacement is the shortest displacement, taking into account
    periodic boundary conditions where applicable. If explicit positions
    are given in the `from_arg` list, they are interpreted in the `to_arg`
    population.

    - If one of `from_arg` or `to_arg` has length 1, and the other is longer,
      the displacement from/to the single item to all other items is given.
    - If `from_arg` and `to_arg` both have more than two elements, they have
      to be of the same length and the displacement between each
      pair is returned.

    Parameters
    ----------
    from_arg : NodeCollection or tuple/list with tuple(s)/list(s) of floats
        `NodeCollection` of node IDs or tuple/list of position(s)
    to_arg : NodeCollection
        `NodeCollection` of node IDs

    Returns
    -------
    tuple:
        Displacement vectors between pairs of nodes in `from_arg` and `to_arg`

    See also
    --------
    Distance: Get lateral distances between nodes.
    DumpLayerConnections: Write connectivity information to file.
    GetPosition: Return the spatial locations of nodes.

    Notes
    -----
    - The functions :py:func:`.GetPosition`, :py:func:`.Displacement` and :py:func:`.Distance`
      only works for nodes local to the current MPI process, if used in a
      MPI-parallel simulation.

    **Example**
        ::

            import nest

            # create a spatial population
            s_nodes = nest.Create('iaf_psc_alpha', positions=nest.spatial.grid(shape=[5, 5]))

            # displacement between node 2 and 3
            print(nest.Displacement(s_nodes[1], s_nodes[2]))

            # displacment between the position (0.0., 0.0) and node 2
            print(nest.Displacement([(0.0, 0.0)], s_nodes[1]))
    """
    if not isinstance(to_arg, NodeCollection):
        raise TypeError("to_arg must be a NodeCollection")

    if isinstance(from_arg, np.ndarray):
        from_arg = (from_arg,)

    if len(from_arg) > 1 and len(to_arg) > 1 and not len(from_arg) == len(to_arg):
        raise ValueError("to_arg and from_arg must have same size unless one have size 1.")

    return sli_func("Displacement", from_arg, to_arg)


def Distance(from_arg, to_arg):
    """
    Get lateral distances from node(s)/position(s) `from_arg` to node(s) `to_arg`.

    The distance between two nodes is the length of its displacement.

    If explicit positions are given in the `from_arg` list, they are
    interpreted in the `to_arg` population. Distance is the shortest distance,
    taking into account periodic boundary conditions where applicable.

    - If one of `from_arg` or `to_arg` has length 1, and the other is longer,
      the displacement from/to the single item to all other items is given.
    - If `from_arg` and `to_arg` both have more than two elements, they have
      to be of the same length and the distance for each pair is
      returned.

    Parameters
    ----------
    from_arg : NodeCollection or tuple/list with tuple(s)/list(s) of floats
        `NodeCollection` of node IDs or tuple/list of position(s)
    to_arg : NodeCollection
        `NodeCollection` of node IDs

    Returns
    -------
    tuple:
        Distances between `from` and `to`

    See also
    --------
    Displacement: Get vector of lateral displacements between nodes.
    DumpLayerConnections: Write connectivity information to file.
    GetPosition: Return the spatial locations of nodes.

    Notes
    -----
    - The functions :py:func:`.GetPosition`, :py:func:`.Displacement` and :py:func:`.Distance`
      only works for nodes local to the current MPI process, if used in a
      MPI-parallel simulation.

    Example
    -------
        ::

            import nest

            # create a spatial population
            s_nodes = nest.Create('iaf_psc_alpha', positions=nest.spatial.grid(shape=[5, 5]))

            # distance between node 2 and 3
            print(nest.Distance(s_nodes[1], s_nodes[2]))

            # distance between the position (0.0., 0.0) and node 2
            print(nest.Distance([(0.0, 0.0)], s_nodes[1]))
    """
    if not isinstance(to_arg, NodeCollection):
        raise TypeError("to_arg must be a NodeCollection")

    if isinstance(from_arg, np.ndarray):
        from_arg = (from_arg,)

    if len(from_arg) > 1 and len(to_arg) > 1 and not len(from_arg) == len(to_arg):
        raise ValueError("to_arg and from_arg must have same size unless one have size 1.")

    return sli_func("Distance", from_arg, to_arg)


def FindNearestElement(layer, locations, find_all=False):
    """
    Return the node(s) closest to the `locations` in the given `layer`.

    This function works for fixed grid layer only.

    * If `locations` is a single 2-element array giving a grid location, return a
      `NodeCollection` of `layer` elements at the given location.
    * If `locations` is a list of coordinates, the function returns a list of `NodeCollection` of the nodes at all
      locations.

    Parameters
    ----------
    layer : NodeCollection
        `NodeCollection` of spatially distributed node IDs
    locations : tuple(s)/list(s) of tuple(s)/list(s)
        2-element list with coordinates of a single position, or list of
        2-element list of positions
    find_all : bool, default: False
        If there are several nodes with same minimal distance, return only the
        first found, if `False`.
        If `True`, instead of returning a single `NodeCollection`, return a list of `NodeCollection`
        containing all nodes with minimal distance.

    Returns
    -------
    NodeCollection:
        `NodeCollection` of node IDs if locations is a 2-element list with coordinates of a single position
    list:
        list of `NodeCollection` if find_all is True or locations contains more than one position

    See also
    --------
    FindCenterElement: Return NodeCollection of node closest to center of layers.
    GetPosition: Return the spatial locations of nodes.

    Example
    -------
        ::

            import nest

            # create a spatial population
            s_nodes = nest.Create('iaf_psc_alpha', positions=nest.spatial.grid(shape=[5, 5]))

            # get node ID of element closest to some location
            nest.FindNearestElement(s_nodes, [3.0, 4.0], True)
    """

    if not isinstance(layer, NodeCollection):
        raise TypeError("layer must be a NodeCollection")

    if not len(layer) > 0:
        raise ValueError("layer cannot be empty")

    if not is_iterable(locations):
        raise TypeError("locations must be coordinate array or list of coordinate arrays")

    # Ensure locations is sequence, keeps code below simpler
    if not is_iterable(locations[0]):
        locations = (locations,)

    result = []

    for loc in locations:
        d = Distance(np.array(loc), layer)

        if not find_all:
            dx = np.argmin(d)  # finds location of one minimum
            result.append(layer[dx])
        else:
            minnode = list(layer[:1])
            minval = d[0]
            for idx in range(1, len(layer)):
                if d[idx] < minval:
                    minnode = [layer[idx]]
                    minval = d[idx]
                elif np.abs(d[idx] - minval) <= 1e-14 * minval:
                    minnode.append(layer[idx])
            result.append(minnode)

    if len(result) == 1:
        result = result[0]

    return result


def _rank_specific_filename(basename):
    """Returns file name decorated with rank."""

    if NumProcesses() == 1:
        return basename
    else:
        np = NumProcesses()
        np_digs = len(str(np - 1))  # for pretty formatting
        rk = Rank()
        dot = basename.find(".")
        if dot < 0:
            return "%s-%0*d" % (basename, np_digs, rk)
        else:
            return "%s-%0*d%s" % (basename[:dot], np_digs, rk, basename[dot:])


def DumpLayerNodes(layer, outname):
    """
    Write `node ID` and position data of `layer` to file.

    Write `node ID` and position data to `outname` file. For each node in `layer`,
    a line with the following information is written:

    ::

            node ID x-position y-position [z-position]

    If `layer` contains several `node IDs`, data for all nodes in `layer` will be written to a
    single file.

    Parameters
    ----------
    layer : NodeCollection
        `NodeCollection` of spatially distributed node IDs
    outname : str
        Name of file to write to (existing files are overwritten)

    See also
    --------
    DumpLayerConnections: Write connectivity information to file.
    GetPosition: Return the spatial locations of nodes.

    Notes
    -----
    * If calling this function from a distributed simulation, this function
      will write to one file per MPI rank.
    * File names are formed by adding the MPI Rank into the file name before
      the file name suffix.
    * Each file stores data for nodes local to that file.

    Example
    -------
        ::

            import nest

            # create a spatial population
            s_nodes = nest.Create('iaf_psc_alpha', positions=nest.spatial.grid(shape=[5, 5]))

            # write layer node positions to file
            nest.DumpLayerNodes(s_nodes, 'positions.txt')

    """

    if not isinstance(layer, NodeCollection):
        raise TypeError("layer must be a NodeCollection")

    outname = stringify_path(outname)

    sli_func(
        """
             (w) file exch DumpLayerNodes close
             """,
        layer,
        _rank_specific_filename(outname),
    )


def DumpLayerConnections(source_layer, target_layer, synapse_model, outname):
    """
    Write connectivity information to file.

    This function writes connection information to file for all outgoing
    connections from the given layers with the given synapse model.

    For each connection, one line is stored, in the following format:
        ::

            source_node_id target_node_id weight delay dx dy [dz]

    where (dx, dy [, dz]) is the displacement from source to target node.
    If targets do not have positions (eg spike recorders outside any layer),
    NaN is written for each displacement coordinate.

    Parameters
    ----------
    source_layers : NodeCollection
        `NodeCollection` of spatially distributed node IDs
    target_layers : NodeCollection
       `NodeCollection` of (spatially distributed) node IDs
    synapse_model : str
        NEST synapse model
    outname : str
        Name of file to write to (will be overwritten if it exists)

    See also
    --------
    DumpLayerNodes: Write layer node positions to file.
    GetPosition: Return the spatial locations of nodes.
    GetConnections: Return connection identifiers between
        sources and targets

    Notes
    -----
    * If calling this function from a distributed simulation, this function
      will write to one file per MPI rank.
    * File names are formed by inserting
      the MPI Rank into the file name before the file name suffix.
    * Each file stores data for local nodes.

    **Example**
        ::

            import nest

            # create a spatial population
            s_nodes = nest.Create('iaf_psc_alpha', positions=nest.spatial.grid(shape=[5, 5]))

            nest.Connect(s_nodes, s_nodes,
                         {'rule': 'pairwise_bernoulli', 'p': 1.0},
                         {'synapse_model': 'static_synapse'})

            # write connectivity information to file
            nest.DumpLayerConnections(s_nodes, s_nodes, 'static_synapse', 'conns.txt')
    """

    if not isinstance(source_layer, NodeCollection):
        raise TypeError("source_layer must be a NodeCollection")

    if not isinstance(target_layer, NodeCollection):
        raise TypeError("target_layer must be a NodeCollection")

<<<<<<< HEAD
    # Attempt to convert path-like object to a string by coercing objects
    # supporting the fspath protocol to its __fspath__ method. Anything that
    # is not path-like, which includes bytes and strings, is passed through
    # unchanged.
    if isinstance(outname, os.PathLike):
        outname = outname.__fspath__()
=======
    outname = stringify_path(outname)
>>>>>>> 20ae7cdf

    sli_func(
        """
             /oname  Set
             cvlit /synmod Set
             /lyr_target Set
             /lyr_source Set
             oname (w) file lyr_source lyr_target synmod
             DumpLayerConnections close
             """,
        source_layer,
        target_layer,
        synapse_model,
        _rank_specific_filename(outname),
    )


def FindCenterElement(layer):
    """
    Return `NodeCollection` of node closest to center of `layer`.

    Parameters
    ----------
    layer : NodeCollection
        `NodeCollection` with spatially distributed node IDs

    Returns
    -------
    NodeCollection:
        `NodeCollection` of the node closest to the center of the `layer`, as specified by `layer`
        parameters given in ``layer.spatial``. If several nodes are equally close to the center,
        an arbitrary one of them is returned.

    See also
    --------
    FindNearestElement: Return the node(s) closest to the location(s) in the given `layer`.
    GetPosition: Return the spatial locations of nodes.

    Example
    -------
        ::

            import nest

            # create a spatial population
            s_nodes = nest.Create('iaf_psc_alpha', positions=nest.spatial.grid(shape=[5, 5]))

            # get NodeCollection of the element closest to the center of the layer
            nest.FindCenterElement(s_nodes)
    """

    if not isinstance(layer, NodeCollection):
        raise TypeError("layer must be a NodeCollection")
    nearest_to_center = FindNearestElement(layer, layer.spatial["center"])[0]
    index = layer.index(nearest_to_center.get("global_id"))
    return layer[index : index + 1]


def GetTargetNodes(sources, tgt_layer, syn_model=None):
    """
    Obtain targets of `sources` in given `target` population.

    For each neuron in `sources`, this function finds all target elements
    in `tgt_layer`. If `syn_model` is not given (default), all targets are
    returned, otherwise only targets connected via the given synapse model.

    Parameters
    ----------
    sources : NodeCollection
        NodeCollection with node IDs of `sources`
    tgt_layer : NodeCollection
        NodeCollection with node IDs of `tgt_layer`
    syn_model : [None | str], optional, default: None
        Return only target positions for a given synapse model.

    Returns
    -------
    tuple of NodeCollection:
        Tuple of `NodeCollections` of target neurons fulfilling the given criteria, one `NodeCollection` per
        source node ID in `sources`.

    See also
    --------
    GetTargetPositions: Obtain positions of targets in a given target layer connected to given source.
    GetConnections: Return connection identifiers between
        sources and targets

    Notes
    -----
    * For distributed simulations, this function only returns targets on the
      local MPI process.

    Example
    -------
        ::

            import nest

            # create a spatial population
            s_nodes = nest.Create('iaf_psc_alpha', positions=nest.spatial.grid(shape=[11, 11], extent=[11., 11.]))

            # connectivity specifications with a mask
            conndict = {'rule': 'pairwise_bernoulli', 'p': 1.,
                        'mask': {'rectangular': {'lower_left' : [-2.0, -1.0],
                                                 'upper_right': [2.0, 1.0]}}}

            # connect population s_nodes with itself according to the given
            # specifications
            nest.Connect(s_nodes, s_nodes, conndict)

            # get the node IDs of the targets of a source neuron
            nest.GetTargetNodes(s_nodes[4], s_nodes)
    """
    if not isinstance(sources, NodeCollection):
        raise TypeError("sources must be a NodeCollection.")

    if not isinstance(tgt_layer, NodeCollection):
        raise TypeError("tgt_layer must be a NodeCollection")

    conns = GetConnections(sources, tgt_layer, synapse_model=syn_model)

    # Re-organize conns into one list per source, containing only target node IDs.
    src_tgt_map = dict((snode_id, []) for snode_id in sources.tolist())
    for src, tgt in zip(conns.sources(), conns.targets()):
        src_tgt_map[src].append(tgt)

    for src in src_tgt_map.keys():
        src_tgt_map[src] = NodeCollection(list(np.unique(src_tgt_map[src])))

    # convert dict to nested list in same order as sources
    return tuple(src_tgt_map[snode_id] for snode_id in sources.tolist())


def GetSourceNodes(src_layer, targets, syn_model=None):
    """
    Obtain sources of `targets` in given `src_layer` population.

    For each neuron in `targets`, this function finds all target elements
    in `src_layer`. If `syn_model` is not given (default), all sources are
    returned, otherwise only sources connected via the given synapse model.

    Parameters
    ----------
    src_layer : NodeCollection
        NodeCollection with node IDs of `src_layer`
    targets : NodeCollection
        NodeCollection with node IDs of `targets`
    syn_model : [None | str], optional, default: None
        Return only source positions for a given synapse model.

    Returns
    -------
    tuple of NodeCollection:
        Tuple of `NodeCollections` of source neurons fulfilling the given criteria, one `NodeCollection` per
        target node ID in `target`.

    See also
    --------
    GetSourcePositions: Obtain positions of sources in a given source layer connected to given target.
    GetConnections: Return connection identifiers between sources and targets.

    Notes
    -----
    * For distributed simulations, this function only returns source on the
      local MPI process.

    Example
    -------
        ::

            import nest

            # create a spatial population
            s_nodes = nest.Create('iaf_psc_alpha', positions=nest.spatial.grid(shape=[11, 11], extent=[11., 11.]))

            # connectivity specifications with a mask
            conndict = {'rule': 'pairwise_bernoulli', 'p': 1.,
                        'mask': {'rectangular': {'lower_left': [-2.0, -1.0],
                                                 'upper_right': [2.0, 1.0]}}}

            # connect population s_nodes with itself according to the given
            # specifications
            nest.Connect(s_nodes, s_nodes, conndict)

            # get the node IDs of the targets of a source neuron
            nest.GetSourceNodes(s_nodes, s_nodes[4])
    """
    if not isinstance(src_layer, NodeCollection):
        raise TypeError("src_layer must be a NodeCollection")

    if not isinstance(targets, NodeCollection):
        raise TypeError("targets must be a NodeCollection.")

    conns = GetConnections(src_layer, targets, synapse_model=syn_model)

    # Re-organize conns into one list per target, containing only source node IDs.
    tgt_src_map = dict((tnode_id, []) for tnode_id in targets.tolist())
    for src, tgt in zip(conns.sources(), conns.targets()):
        tgt_src_map[tgt].append(src)

    for tgt in tgt_src_map.keys():
        tgt_src_map[tgt] = NodeCollection(list(np.unique(tgt_src_map[tgt])))

    # convert dict to nested list in same order as sources
    return tuple(tgt_src_map[tnode_id] for tnode_id in targets.tolist())


def GetTargetPositions(sources, tgt_layer, syn_model=None):
    """
    Obtain positions of targets to a given `NodeCollection` of `sources`.

    For each neuron in `sources`, this function finds all target elements
    in `tgt_layer`. If `syn_model` is not given (default), all targets are
    returned, otherwise only targets connected via the given syanpse model.

    Parameters
    ----------
    sources : NodeCollection
        `NodeCollection` with node ID(s) of source neurons
    tgt_layer : NodeCollection
        `NodeCollection` of tgt_layer
    syn_type : [None | str], optional, default: None
        Return only target positions for a given synapse model.

    Returns
    -------
    list of list(s) of tuple(s) of floats:
        Positions of target neurons fulfilling the given criteria as a nested
        list, containing one list of positions per node in sources.

    See also
    --------
    GetTargetNodes: Obtain targets of a `NodeCollection` of sources in a given target
        population.

    Notes
    -----
    * For distributed simulations, this function only returns targets on the
      local MPI process.

    Example
    -------
        ::

            import nest

            # create a spatial population
            s_nodes = nest.Create('iaf_psc_alpha', positions=nest.spatial.grid(shape=[11, 11], extent=[11., 11.]))

            # connectivity specifications with a mask
            conndict = {'rule': 'pairwise_bernoulli', 'p': 1.,
                        'mask': {'rectangular': {'lower_left' : [-2.0, -1.0],
                                                 'upper_right': [2.0, 1.0]}}}

            # connect population s_nodes with itself according to the given
            # specifications
            nest.Connect(s_nodes, s_nodes, conndict)

            # get the positions of the targets of a source neuron
            nest.GetTargetPositions(s_nodes[5], s_nodes)
    """
    if not isinstance(sources, NodeCollection):
        raise TypeError("sources must be a NodeCollection.")

    # Find positions to all nodes in target layer
    pos_all_tgts = GetPosition(tgt_layer)
    first_tgt_node_id = tgt_layer[0].get("global_id")

    connections = GetConnections(sources, tgt_layer, synapse_model=syn_model)
    srcs = connections.get("source")
    tgts = connections.get("target")
    if isinstance(srcs, int):
        srcs = [srcs]
    if isinstance(tgts, int):
        tgts = [tgts]

    # Make dictionary where the keys are the source node_ids, which is mapped to a
    # list with the positions of the targets connected to the source.
    src_tgt_pos_map = dict((snode_id, []) for snode_id in sources.tolist())

    for i in range(len(connections)):
        tgt_indx = tgts[i] - first_tgt_node_id
        src_tgt_pos_map[srcs[i]].append(pos_all_tgts[tgt_indx])

    # Turn dict into list in same order as sources
    return [src_tgt_pos_map[snode_id] for snode_id in sources.tolist()]


def GetSourcePositions(src_layer, targets, syn_model=None):
    """
    Obtain positions of sources to a given `NodeCollection` of `targets`.

    For each neuron in `targets`, this function finds all source elements
    in `src_layer`. If `syn_model` is not given (default), all targets are
    returned, otherwise only sources connected via the given synapse model.

    Parameters
    ----------
    src_layer : NodeCollection
        `NodeCollection` of src_layer
    targets : NodeCollection
        `NodeCollection` with node ID(s) of target neurons
    syn_type : [None | str], optional, default: None
        Return only source positions for a given synapse model.

    Returns
    -------
    list of list(s) of tuple(s) of floats:
        Positions of source neurons fulfilling the given criteria as a nested
        list, containing one list of positions per node in targets.

    See also
    --------
    GetSourceNodes: Obtain sources of a `NodeCollection` of targets in a given source
    population.

    Notes
    -----
    * For distributed simulations, this function only returns sources on the
      local MPI process.

    Example
    -------
        ::

            import nest

            # create a spatial population
            s_nodes = nest.Create('iaf_psc_alpha', positions=nest.spatial.grid(shape=[11, 11], extent=[11., 11.]))

            # connectivity specifications with a mask
            conndict = {'rule': 'pairwise_bernoulli', 'p': 1.,
                        'mask': {'rectangular': {'lower_left': [-2.0, -1.0],
                                                 'upper_right': [2.0, 1.0]}}}

            # connect population s_nodes with itself according to the given
            # specifications
            nest.Connect(s_nodes, s_nodes, conndict)

            # get the positions of the targets of a source neuron
            nest.GetSourcePositions(s_nodes, s_nodes[5])
    """
    if not isinstance(targets, NodeCollection):
        raise TypeError("targets must be a NodeCollection.")

    # Find positions to all nodes in source layer
    pos_all_srcs = GetPosition(src_layer)
    first_src_node_id = src_layer[0].get("global_id")

    connections = GetConnections(src_layer, targets, synapse_model=syn_model)
    srcs = connections.get("source")
    tgts = connections.get("target")
    if isinstance(srcs, int):
        srcs = [srcs]
    if isinstance(tgts, int):
        tgts = [tgts]

    # Make dictionary where the keys are the target node_ids, which is mapped to a
    # list with the positions of the sources connected to the targets.
    tgt_src_pos_map = dict((tnode_id, []) for tnode_id in targets.tolist())
    for i in range(len(connections)):
        src_indx = srcs[i] - first_src_node_id
        tgt_src_pos_map[tgts[i]].append(pos_all_srcs[src_indx])

    # Turn dict into list in same order as target
    return [tgt_src_pos_map[tnode_id] for tnode_id in targets.tolist()]


def SelectNodesByMask(layer, anchor, mask_obj):
    """
    Obtain the node IDs inside a masked area of a spatially distributed population.

    The function finds and returns all the node IDs inside a given mask of a
    `layer`. The node IDs are returned as a `NodeCollection`. The function works on both 2-dimensional and
    3-dimensional masks and layers. All mask types are allowed, including combined masks.

    Parameters
    ----------
    layer : NodeCollection
        `NodeCollection` with node IDs of the `layer` to select nodes from.
    anchor : tuple/list of double
        List containing center position of the layer. This is the point from
        where we start to search.
    mask_obj: object
        `Mask` object specifying chosen area.

    Returns
    -------
    NodeCollection:
        `NodeCollection` of nodes/elements inside the mask.
    """

    if not isinstance(layer, NodeCollection):
        raise TypeError("layer must be a NodeCollection.")

    mask_datum = mask_obj._datum

    node_id_list = sli_func("SelectNodesByMask", layer, anchor, mask_datum)

    # When creating a NodeCollection, the input list of nodes IDs must be sorted.
    return NodeCollection(sorted(node_id_list))


def _draw_extent(ax, xctr, yctr, xext, yext):
    """Draw extent and set aspect ration, limits"""

    # import pyplot here and not at toplevel to avoid preventing users
    # from changing matplotlib backend after importing nest
    import matplotlib.pyplot as plt

    # thin gray line indicating extent
    llx, lly = xctr - xext / 2.0, yctr - yext / 2.0
    urx, ury = llx + xext, lly + yext
    ax.add_patch(plt.Rectangle((llx, lly), xext, yext, fc="none", ec="0.5", lw=1, zorder=1))

    # set limits slightly outside extent
    ax.set(
        aspect="equal",
        xlim=(llx - 0.05 * xext, urx + 0.05 * xext),
        ylim=(lly - 0.05 * yext, ury + 0.05 * yext),
        xticks=tuple(),
        yticks=tuple(),
    )


def _shifted_positions(pos, ext):
    """Get shifted positions corresponding to boundary conditions."""
    return [
        [pos[0] + ext[0], pos[1]],
        [pos[0] - ext[0], pos[1]],
        [pos[0], pos[1] + ext[1]],
        [pos[0], pos[1] - ext[1]],
        [pos[0] + ext[0], pos[1] - ext[1]],
        [pos[0] - ext[0], pos[1] + ext[1]],
        [pos[0] + ext[0], pos[1] + ext[1]],
        [pos[0] - ext[0], pos[1] - ext[1]],
    ]


def PlotLayer(layer, fig=None, nodecolor="b", nodesize=20):
    """
    Plot all nodes in a `layer`.

    Parameters
    ----------
    layer : NodeCollection
        `NodeCollection` of spatially distributed nodes
    fig : [None | matplotlib.figure.Figure object], optional, default: None
        Matplotlib figure to plot to. If not given, a new figure is
        created.
    nodecolor : [None | any matplotlib color], optional, default: 'b'
        Color for nodes
    nodesize : float, optional, default: 20
        Marker size for nodes

    Returns
    -------
    `matplotlib.figure.Figure` object

    See also
    --------
    PlotProbabilityParameter: Create a plot of the connection probability and/or mask.
    PlotTargets: Plot all targets of a given source.
    matplotlib.figure.Figure : matplotlib Figure class

    Notes
    -----
    * Do **not** use this function in distributed simulations.


    Example
    -------
        ::

            import nest
            import matplotlib.pyplot as plt

            # create a spatial population
            s_nodes = nest.Create('iaf_psc_alpha', positions=nest.spatial.grid(shape=[11, 11], extent=[11., 11.]))

            # plot layer with all its nodes
            nest.PlotLayer(s_nodes)
            plt.show()
    """

    # import pyplot here and not at toplevel to avoid preventing users
    # from changing matplotlib backend after importing nest
    import matplotlib.pyplot as plt

    if not HAVE_MPL:
        raise ImportError("Matplotlib could not be imported")

    if not isinstance(layer, NodeCollection):
        raise TypeError("layer must be a NodeCollection.")

    # get layer extent
    ext = layer.spatial["extent"]

    if len(ext) == 2:
        # 2D layer

        # get layer extent and center, x and y
        xext, yext = ext
        xctr, yctr = layer.spatial["center"]

        # extract position information, transpose to list of x and y pos
        if len(layer) == 1:
            # handle case of single node
            xpos, ypos = GetPosition(layer)
        else:
            xpos, ypos = zip(*GetPosition(layer))

        if fig is None:
            fig = plt.figure()
            ax = fig.add_subplot(111)
        else:
            ax = fig.gca()

        ax.scatter(xpos, ypos, s=nodesize, facecolor=nodecolor)
        _draw_extent(ax, xctr, yctr, xext, yext)

    elif len(ext) == 3:
        # extract position information, transpose to list of x,y,z pos
        if len(layer) == 1:
            # handle case of single node
            pos = GetPosition(layer)
        else:
            pos = zip(*GetPosition(layer))

        if fig is None:
            fig = plt.figure()
            ax = fig.add_subplot(111, projection="3d")
        else:
            ax = fig.gca()

        ax.scatter(*pos, s=nodesize, c=nodecolor)
        plt.draw_if_interactive()

    else:
        raise ValueError("unexpected dimension of layer")

    return fig


def PlotTargets(
    src_nrn,
    tgt_layer,
    syn_type=None,
    fig=None,
    mask=None,
    probability_parameter=None,
    src_color="red",
    src_size=50,
    tgt_color="blue",
    tgt_size=20,
    mask_color="yellow",
    probability_cmap="Greens",
):
    """
    Plot all targets of source neuron `src_nrn` in a target layer `tgt_layer`.

    Parameters
    ----------
    src_nrn : NodeCollection
        `NodeCollection` of source neuron (as single-element NodeCollection)
    tgt_layer : NodeCollection
        `NodeCollection` of tgt_layer
    syn_type : [None | str], optional, default: None
        Show only targets connected with a given synapse type
    fig : [None | matplotlib.figure.Figure object], optional, default: None
        Matplotlib figure to plot to. If not given, a new figure is created.
    mask : [None | dict], optional, default: None
        Draw mask with targets; see :py:func:`.PlotProbabilityParameter` for details.
    probability_parameter : [None | Parameter], optional, default: None
        Draw connection probability with targets; see :py:func:`.PlotProbabilityParameter` for details.
    src_color : [None | any matplotlib color], optional, default: 'red'
        Color used to mark source node position
    src_size : float, optional, default: 50
        Size of source marker (see scatter for details)
    tgt_color : [None | any matplotlib color], optional, default: 'blue'
        Color used to mark target node positions
    tgt_size : float, optional, default: 20
        Size of target markers (see scatter for details)
    mask_color : [None | any matplotlib color], optional, default: 'red'
        Color used for line marking mask
    probability_cmap : [None | any matplotlib cmap color], optional, default: 'Greens'
        Color used for lines marking probability parameter.

    Returns
    -------
    matplotlib.figure.Figure object

    See also
    --------
    PlotSources: Plot all sources of target neuron in a source layer.
    GetTargetNodes: Obtain targets of a sources in a given target layer.
    GetTargetPositions: Obtain positions of targets of sources in a given target layer.
    probability_parameter: Add indication of connection probability and mask to axes.
    PlotLayer: Plot all nodes in a spatially distributed population.
    matplotlib.pyplot.scatter : matplotlib scatter plot.

    Notes
    -----
    * Do **not** use this function in distributed simulations.

    **Example**
        ::

            import nest
            import matplotlib.pyplot as plt

            # create a spatial population
            s_nodes = nest.Create('iaf_psc_alpha', positions=nest.spatial.grid(shape=[11, 11], extent=[11., 11.]))

            # connectivity specifications with a mask
            conndict = {'rule': 'pairwise_bernoulli', 'p': 1.,
                        'mask': {'rectangular': {'lower_left' : [-2.0, -1.0],
                                                 'upper_right': [2.0, 1.0]}}}

            # connect population s_nodes with itself according to the given
            # specifications
            nest.Connect(s_nodes, s_nodes, conndict)

            # plot the targets of a source neuron
            nest.PlotTargets(s_nodes[4], s_nodes)
            plt.show()
    """

    # import pyplot here and not at toplevel to avoid preventing users
    # from changing matplotlib backend after importing nest
    import matplotlib.pyplot as plt

    if not HAVE_MPL:
        raise ImportError("Matplotlib could not be imported")

    if not isinstance(src_nrn, NodeCollection) or len(src_nrn) != 1:
        raise TypeError("src_nrn must be a single element NodeCollection.")
    if not isinstance(tgt_layer, NodeCollection):
        raise TypeError("tgt_layer must be a NodeCollection.")

    # get position of source
    srcpos = GetPosition(src_nrn)

    # get layer extent
    ext = tgt_layer.spatial["extent"]

    if len(ext) == 2:
        # 2D layer

        # get layer extent and center, x and y
        xext, yext = ext
        xctr, yctr = tgt_layer.spatial["center"]

        if fig is None:
            fig = plt.figure()
            ax = fig.add_subplot(111)
        else:
            ax = fig.gca()

        # get positions, reorganize to x and y vectors
        tgtpos = GetTargetPositions(src_nrn, tgt_layer, syn_type)
        if tgtpos:
            xpos, ypos = zip(*tgtpos[0])
            ax.scatter(xpos, ypos, s=tgt_size, facecolor=tgt_color)

        ax.scatter(srcpos[:1], srcpos[1:], s=src_size, facecolor=src_color, alpha=0.4, zorder=-10)

        if mask is not None or probability_parameter is not None:
            edges = [xctr - xext, xctr + xext, yctr - yext, yctr + yext]
            PlotProbabilityParameter(
                src_nrn,
                probability_parameter,
                mask=mask,
                edges=edges,
                ax=ax,
                prob_cmap=probability_cmap,
                mask_color=mask_color,
            )

        _draw_extent(ax, xctr, yctr, xext, yext)

    else:
        if fig is None:
            fig = plt.figure()
            ax = fig.add_subplot(111, projection="3d")
        else:
            ax = fig.gca()

        # get positions, reorganize to x,y,z vectors
        tgtpos = GetTargetPositions(src_nrn, tgt_layer, syn_type)
        if tgtpos:
            xpos, ypos, zpos = zip(*tgtpos[0])
            ax.scatter3D(xpos, ypos, zpos, s=tgt_size, facecolor=tgt_color)

        ax.scatter3D(srcpos[:1], srcpos[1:2], srcpos[2:], s=src_size, facecolor=src_color, alpha=0.4, zorder=-10)

    plt.draw_if_interactive()

    return fig


def PlotSources(
    src_layer,
    tgt_nrn,
    syn_type=None,
    fig=None,
    mask=None,
    probability_parameter=None,
    tgt_color="red",
    tgt_size=50,
    src_color="blue",
    src_size=20,
    mask_color="yellow",
    probability_cmap="Greens",
):
    """
    Plot all sources of target neuron `tgt_nrn` in a source layer `src_layer`.

    Parameters
    ----------
    src_layer : NodeCollection
        `NodeCollection` of src_layer
    tgt_nrn : NodeCollection
        `NodeCollection` of target neuron (as single-element NodeCollection)
    syn_type : [None | str], optional, default: None
        Show only targets connected with a given synapse type
    fig : [None | matplotlib.figure.Figure object], optional, default: None
        Matplotlib figure to plot to. If not given, a new figure is created.
    mask : [None | dict], optional, default: None
        Draw mask with targets; see :py:func:`.PlotProbabilityParameter` for details.
    probability_parameter : [None | Parameter], optional, default: None
        Draw connection probability with targets; see :py:func:`.PlotProbabilityParameter` for details.
    tgt_color : [None | any matplotlib color], optional, default: 'red'
        Color used to mark target node position
    tgt_size : float, optional, default: 50
        Size of target marker (see scatter for details)
    src_color : [None | any matplotlib color], optional, default: 'blue'
        Color used to mark source node positions
    src_size : float, optional, default: 20
        Size of source markers (see scatter for details)
    mask_color : [None | any matplotlib color], optional, default: 'red'
        Color used for line marking mask
    probability_cmap : [None | any matplotlib cmap color], optional, default: 'Greens'
        Color used for lines marking probability parameter.

    Returns
    -------
    matplotlib.figure.Figure object

    See also
    --------
    PlotTargets: Plot all targets of source neuron in a target layer.
    GetSourceNodes: Obtain sources of a target in a given source layer.
    GetSourcePositions: Obtain positions of sources of target in a given source layer.
    probability_parameter: Add indication of connection probability and mask to axes.
    PlotLayer: Plot all nodes in a spatially distributed population.
    matplotlib.pyplot.scatter : matplotlib scatter plot.

    Notes
    -----
    * Do **not** use this function in distributed simulations.

    **Example**
        ::

            import nest
            import matplotlib.pyplot as plt

            # create a spatial population
            s_nodes = nest.Create('iaf_psc_alpha', positions=nest.spatial.grid(shape=[11, 11], extent=[11., 11.]))

            # connectivity specifications with a mask
            conndict = {'rule': 'pairwise_bernoulli', 'p': 1.,
                        'use_on_source': True,
                        'mask': {'rectangular': {'lower_left': [-2.0, -1.0],
                                                 'upper_right': [2.0, 1.0]}}}

            # connect population s_nodes with itself according to the given
            # specifications
            nest.Connect(s_nodes, s_nodes, conndict)

            # plot the targets of a source neuron
            nest.PlotSources(s_nodes, s_nodes[4])
            plt.show()
    """

    # import pyplot here and not at toplevel to avoid preventing users
    # from changing matplotlib backend after importing nest
    import matplotlib.pyplot as plt

    if not isinstance(tgt_nrn, NodeCollection) or len(tgt_nrn) != 1:
        raise TypeError("tgt_nrn must be a single element NodeCollection.")
    if not isinstance(src_layer, NodeCollection):
        raise TypeError("src_layer must be a NodeCollection.")

    # get position of source
    tgtpos = GetPosition(tgt_nrn)

    # get layer extent
    ext = src_layer.spatial["extent"]

    if len(ext) == 2:
        # 2D layer

        # get layer extent and center, x and y
        xext, yext = ext
        xctr, yctr = src_layer.spatial["center"]

        if fig is None:
            fig = plt.figure()
            ax = fig.add_subplot(111)
        else:
            ax = fig.gca()

        # get positions, reorganize to x and y vectors
        srcpos = GetSourcePositions(src_layer, tgt_nrn, syn_type)
        if srcpos:
            xpos, ypos = zip(*srcpos[0])
            ax.scatter(xpos, ypos, s=src_size, facecolor=src_color)

        ax.scatter(tgtpos[:1], tgtpos[1:], s=tgt_size, facecolor=src_color, alpha=0.4, zorder=-10)

        if mask is not None or probability_parameter is not None:
            edges = [xctr - xext, xctr + xext, yctr - yext, yctr + yext]
            PlotProbabilityParameter(
                tgt_nrn,
                probability_parameter,
                mask=mask,
                edges=edges,
                ax=ax,
                prob_cmap=probability_cmap,
                mask_color=mask_color,
            )

        _draw_extent(ax, xctr, yctr, xext, yext)

    else:
        # 3D layer
        from mpl_toolkits.mplot3d import Axes3D

        if fig is None:
            fig = plt.figure()
            ax = fig.add_subplot(111, projection="3d")
        else:
            ax = fig.gca()

        # get positions, reorganize to x,y,z vectors
        srcpos = GetSourcePositions(src_layer, tgt_nrn, syn_type)
        if tgtpos:
            xpos, ypos, zpos = zip(*srcpos[0])
            ax.scatter3D(xpos, ypos, zpos, s=src_size, facecolor=tgt_color)

        ax.scatter3D(tgtpos[:1], tgtpos[1:2], tgtpos[2:], s=tgt_size, facecolor=tgt_color, alpha=0.4, zorder=-10)

    plt.draw_if_interactive()

    return fig


def _create_mask_patches(mask, periodic, extent, source_pos, face_color="yellow"):
    """Create Matplotlib Patch objects representing the mask"""

    # import pyplot here and not at toplevel to avoid preventing users
    # from changing matplotlib backend after importing nest
    import matplotlib as mtpl
    import matplotlib.pyplot as plt

    edge_color = "black"
    alpha = 0.2
    line_width = 2
    mask_patches = []

    if "anchor" in mask:
        offs = np.array(mask["anchor"])
    else:
        offs = np.array([0.0, 0.0])

    if "circular" in mask:
        r = mask["circular"]["radius"]

        patch = plt.Circle(source_pos + offs, radius=r, fc=face_color, ec=edge_color, alpha=alpha, lw=line_width)
        mask_patches.append(patch)

        if periodic:
            for pos in _shifted_positions(source_pos + offs, extent):
                patch = plt.Circle(pos, radius=r, fc=face_color, ec=edge_color, alpha=alpha, lw=line_width)
                mask_patches.append(patch)
    elif "doughnut" in mask:
        # Mmm... doughnut
        def make_doughnut_patch(pos, r_out, r_in, ec, fc, alpha):
            def make_circle(r):
                t = np.arange(0, np.pi * 2.0, 0.01)
                t = t.reshape((len(t), 1))
                x = r * np.cos(t)
                y = r * np.sin(t)
                return np.hstack((x, y))

            outside_verts = make_circle(r_out)[::-1]
            inside_verts = make_circle(r_in)
            codes = np.ones(len(inside_verts), dtype=mpath.Path.code_type) * mpath.Path.LINETO
            codes[0] = mpath.Path.MOVETO
            vertices = np.concatenate([outside_verts, inside_verts])
            vertices += pos
            all_codes = np.concatenate((codes, codes))
            path = mpath.Path(vertices, all_codes)
            return mpatches.PathPatch(path, fc=fc, ec=ec, alpha=alpha, lw=line_width)

        r_in = mask["doughnut"]["inner_radius"]
        r_out = mask["doughnut"]["outer_radius"]
        pos = source_pos + offs
        patch = make_doughnut_patch(pos, r_in, r_out, edge_color, face_color, alpha)
        mask_patches.append(patch)
        if periodic:
            for pos in _shifted_positions(source_pos + offs, extent):
                patch = make_doughnut_patch(pos, r_in, r_out, edge_color, face_color, alpha)
                mask_patches.append(patch)
    elif "rectangular" in mask:
        ll = np.array(mask["rectangular"]["lower_left"])
        ur = np.array(mask["rectangular"]["upper_right"])
        width = ur[0] - ll[0]
        height = ur[1] - ll[1]
        pos = source_pos + ll + offs
        cntr = [pos[0] + width / 2, pos[1] + height / 2]

        if "azimuth_angle" in mask["rectangular"]:
            angle = mask["rectangular"]["azimuth_angle"]
        else:
            angle = 0.0

        patch = plt.Rectangle(pos, width, height, fc=face_color, ec=edge_color, alpha=alpha, lw=line_width)
        # Need to rotate about center
        trnsf = mtpl.transforms.Affine2D().rotate_deg_around(cntr[0], cntr[1], angle) + plt.gca().transData
        patch.set_transform(trnsf)
        mask_patches.append(patch)

        if periodic:
            for pos in _shifted_positions(source_pos + ll + offs, extent):
                patch = plt.Rectangle(pos, width, height, fc=face_color, ec=edge_color, alpha=alpha, lw=line_width)

                cntr = [pos[0] + width / 2, pos[1] + height / 2]
                # Need to rotate about center
                trnsf = mtpl.transforms.Affine2D().rotate_deg_around(cntr[0], cntr[1], angle) + plt.gca().transData
                patch.set_transform(trnsf)
                mask_patches.append(patch)
    elif "elliptical" in mask:
        width = mask["elliptical"]["major_axis"]
        height = mask["elliptical"]["minor_axis"]
        if "azimuth_angle" in mask["elliptical"]:
            angle = mask["elliptical"]["azimuth_angle"]
        else:
            angle = 0.0
        if "anchor" in mask["elliptical"]:
            anchor = mask["elliptical"]["anchor"]
        else:
            anchor = np.array([0.0, 0.0])
        patch = mpl.patches.Ellipse(
            source_pos + offs + anchor,
            width,
            height,
            angle=angle,
            fc=face_color,
            ec=edge_color,
            alpha=alpha,
            lw=line_width,
        )
        mask_patches.append(patch)

        if periodic:
            for pos in _shifted_positions(source_pos + offs + anchor, extent):
                patch = mpl.patches.Ellipse(
                    pos, width, height, angle=angle, fc=face_color, ec=edge_color, alpha=alpha, lw=line_width
                )
                mask_patches.append(patch)
    else:
        raise ValueError("Mask type cannot be plotted with this version of PyNEST.")
    return mask_patches


def PlotProbabilityParameter(
    source,
    parameter=None,
    mask=None,
    edges=[-0.5, 0.5, -0.5, 0.5],
    shape=[100, 100],
    ax=None,
    prob_cmap="Greens",
    mask_color="yellow",
):
    """
    Create a plot of the connection probability and/or mask.

    A probability plot is created based on a `Parameter` and a `source`. The
    `Parameter` should have a distance dependency. The `source` must be given
    as a `NodeCollection` with a single node ID. Optionally a `mask` can also be
    plotted.

    Parameters
    ----------
    source : NodeCollection
        Single node ID `NodeCollection` to use as source.
    parameter : Parameter
        `Parameter` the probability is based on.
    mask : Dictionary
        Optional specification of a connection mask. Connections will only
        be made to nodes inside the mask. See :py:func:`.CreateMask` for options on
        how to specify the mask.
    edges : list/tuple
        List of four edges of the region to plot. The values are given as
        [x_min, x_max, y_min, y_max].
    shape : list/tuple
        Number of `Parameter` values to calculate in each direction.
    ax : matplotlib.axes.AxesSubplot,
        A matplotlib axes instance to plot in. If none is given,
        a new one is created.
    """

    # import pyplot here and not at toplevel to avoid preventing users
    # from changing matplotlib backend after importing nest
    import matplotlib.pyplot as plt

    if not HAVE_MPL:
        raise ImportError("Matplotlib could not be imported")

    if parameter is None and mask is None:
        raise ValueError("At least one of parameter or mask must be specified")
    if ax is None:
        fig, ax = plt.subplots()
    ax.set_xlim(*edges[:2])
    ax.set_ylim(*edges[2:])

    if parameter is not None:
        z = np.zeros(shape[::-1])
        for i, x in enumerate(np.linspace(edges[0], edges[1], shape[0])):
            positions = [[x, y] for y in np.linspace(edges[2], edges[3], shape[1])]
            values = parameter.apply(source, positions)
            z[:, i] = np.array(values)
        img = ax.imshow(
            np.minimum(np.maximum(z, 0.0), 1.0), extent=edges, origin="lower", cmap=prob_cmap, vmin=0.0, vmax=1.0
        )
        plt.colorbar(img, ax=ax, fraction=0.046, pad=0.04)

    if mask is not None:
        periodic = source.spatial["edge_wrap"]
        extent = source.spatial["extent"]
        source_pos = GetPosition(source)
        patches = _create_mask_patches(mask, periodic, extent, source_pos, face_color=mask_color)
        for patch in patches:
            patch.set_zorder(0.5)
            ax.add_patch(patch)<|MERGE_RESOLUTION|>--- conflicted
+++ resolved
@@ -29,11 +29,7 @@
 
 from ..ll_api import sli_func
 from .hl_api_connections import GetConnections
-<<<<<<< HEAD
-from .hl_api_helper import is_iterable
-=======
 from .hl_api_helper import is_iterable, stringify_path
->>>>>>> 20ae7cdf
 from .hl_api_parallel_computing import NumProcesses, Rank
 from .hl_api_types import NodeCollection
 
@@ -614,16 +610,7 @@
     if not isinstance(target_layer, NodeCollection):
         raise TypeError("target_layer must be a NodeCollection")
 
-<<<<<<< HEAD
-    # Attempt to convert path-like object to a string by coercing objects
-    # supporting the fspath protocol to its __fspath__ method. Anything that
-    # is not path-like, which includes bytes and strings, is passed through
-    # unchanged.
-    if isinstance(outname, os.PathLike):
-        outname = outname.__fspath__()
-=======
     outname = stringify_path(outname)
->>>>>>> 20ae7cdf
 
     sli_func(
         """
