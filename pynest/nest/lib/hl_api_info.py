--- conflicted
+++ resolved
@@ -24,13 +24,10 @@
 """
 
 from .hl_api_helper import *
-<<<<<<< HEAD
 import nest
-=======
 import sys
 import os
 import webbrowser
->>>>>>> 079581aa
 
 
 @check_stack
