# -*- coding: utf-8 -*-
#
# hl_api_connections.py
#
# This file is part of NEST.
#
# Copyright (C) 2004 The NEST Initiative
#
# NEST is free software: you can redistribute it and/or modify
# it under the terms of the GNU General Public License as published by
# the Free Software Foundation, either version 2 of the License, or
# (at your option) any later version.
#
# NEST is distributed in the hope that it will be useful,
# but WITHOUT ANY WARRANTY; without even the implied warranty of
# MERCHANTABILITY or FITNESS FOR A PARTICULAR PURPOSE.  See the
# GNU General Public License for more details.
#
# You should have received a copy of the GNU General Public License
# along with NEST.  If not, see <http://www.gnu.org/licenses/>.

"""
Functions for connection handling
"""

from .hl_api_helper import *
from .hl_api_nodes import Create, GIDCollection
from .hl_api_info import GetStatus
from .hl_api_simulation import GetKernelStatus, SetKernelStatus
import nest
import numpy


@check_stack
def GetConnections(source=None, target=None, synapse_model=None,
                   synapse_label=None):
    """Return an array of connection identifiers.

    Any combination of source, target, synapse_model and
    synapse_label parameters is permitted.

    Parameters
    ----------
    source : GIDCOllection or list, optional
        Source GIDs, only connections from these
        pre-synaptic neurons are returned
    target : GIDCollection or list, optional
        Target GIDs, only connections to these
        post-synaptic neurons are returned
    synapse_model : str, optional
        Only connections with this synapse type are returned
    synapse_label : int, optional
        (non-negative) only connections with this synapse label are returned

    Returns
    -------
    array:
        Connections as 5-tuples with entries
        (source-gid, target-gid, target-thread, synapse-id, port)

    Notes
    -----
    Only connections with targets on the MPI process executing
    the command are returned.


    Raises
    ------
    TypeError
    """

    params = {}

    if source is not None:
        if isinstance(source, GIDCollection):
            params['source'] = source
        else:
            try:
                params['source'] = nest.GIDCollection(source)
            except nest.NESTError:
                raise TypeError("source must be GIDCollection or convertible"
                                " to GIDCollection")

    if target is not None:
        if isinstance(target, GIDCollection):
            params['target'] = target
        else:
            try:
                params['target'] = nest.GIDCollection(target)
            except nest.NESTError:
                raise TypeError("target must be GIDCollection or convertible"
                                " to GIDCollection")

    if synapse_model is not None:
        params['synapse_model'] = kernel.SLILiteral(synapse_model)

    if synapse_label is not None:
        params['synapse_label'] = synapse_label

    sps(params)
    sr("GetConnections")

    return spp()


@check_stack
def Connect(pre, post, conn_spec=None, syn_spec=None, model=None):
    """
    Connect pre nodes to post nodes.

    Nodes in pre and post are connected using the specified connectivity
    (all-to-all by default) and synapse type (static_synapse by default).
    Details depend on the connectivity rule.

    Parameters
    ----------
    pre : GIDCollection
        Presynaptic nodes, as object representing the global IDs of the nodes
    post : GIDCollection
        Postsynaptic nodes, as object representing the global IDs of the nodes
    conn_spec : str or dict, optional
        Specifies connectivity rule, see below
    syn_spec : str or dict, optional
        Specifies synapse model, see below
    model : str or dict, optional
        alias for syn_spec for backward compatibility

    Raises
    ------
    kernel.NESTError

    Notes
    -----
    Connect does not iterate over subnets, it only connects explicitly
    specified nodes.

    Connectivity specification (conn_spec)
    --------------------------------------

    Connectivity is specified either as a string containing the name of a
    connectivity rule (default: 'all_to_all') or as a dictionary specifying
    the rule and any mandatory rule-specific parameters (e.g. 'indegree').

    In addition, switches setting permission for establishing
    self-connections ('autapses', default: True) and multiple connections
    between a pair of nodes ('multapses', default: True) can be contained
    in the dictionary. Another switch enables the creation of symmetric
    connections ('symmetric', default: False) by also creating connections
    in the opposite direction.

    Available rules and associated parameters
    ~~~~~~~~~~~~~~~~~~~~~~~~~~~~~~~~~~~~~~~~~
    - 'all_to_all' (default)
    - 'one_to_one'
    - 'fixed_indegree', 'indegree'
    - 'fixed_outdegree', 'outdegree'
    - 'fixed_total_number', 'N'
    - 'pairwise_bernoulli', 'p'

    Example conn-spec choices
    ~~~~~~~~~~~~~~~~~~~~~~~~~
    - 'one_to_one'
    - {'rule': 'fixed_indegree', 'indegree': 2500, 'autapses': False}
    - {'rule': 'pairwise_bernoulli', 'p': 0.1}

    Synapse specification (syn_spec)
    --------------------------------------

    The synapse model and its properties can be given either as a string
    identifying a specific synapse model (default: 'static_synapse') or
    as a dictionary specifying the synapse model and its parameters.

    Available keys in the synapse specification dictionary are:
    - 'model'
    - 'weight'
    - 'delay'
    - 'receptor_type'
    - any parameters specific to the selected synapse model.

    All parameters are optional and if not specified, the default values
    of the synapse model will be used. The key 'model' identifies the
    synapse model, this can be one of NEST's built-in synapse models
    or a user-defined model created via CopyModel().

    If 'model' is not specified the default model 'static_synapse'
    will be used.

    All other parameters can be scalars, arrays or distributions.
    In the case of scalar parameters, all keys must be doubles
    except for 'receptor_type' which must be initialised with an integer.

    Parameter arrays are available for the rules 'one_to_one',
    'all_to_all', 'fixed_indegree' and 'fixed_outdegree':
    - For 'one_to_one' the array has to be a one-dimensional
      NumPy array with length len(pre).
    - For 'all_to_all' the array has to be a two-dimensional NumPy array
      with shape (len(post), len(pre)), therefore the rows describe the
      target and the columns the source neurons.
    - For 'fixed_indegree' the array has to be a two-dimensional NumPy array
      with shape (len(post), indegree), where indegree is the number of
      incoming connections per target neuron, therefore the rows describe the
      target and the columns the connections converging to the target neuron,
      regardless of the identity of the source neurons.
    - For 'fixed_outdegree' the array has to be a two-dimensional NumPy array
      with shape (len(pre), outdegree), where outdegree is the number of
      outgoing connections per source neuron, therefore the rows describe the
      source and the columns the connections starting from the source neuron
      regardless of the identity of the target neuron.

    Any distributed parameter must be initialised with a further dictionary
    specifying the distribution type ('distribution', e.g. 'normal') and
    any distribution-specific parameters (e.g. 'mu' and 'sigma').

    To see all available distributions, run:
    nest.slirun('rdevdict info')

    To get information on a particular distribution, e.g. 'binomial', run:
    nest.help('rdevdict::binomial')

    Most common available distributions and associated parameters
    ~~~~~~~~~~~~~~~~~~~~~~~~~~~~~~~~~~~~~~~~~~~~~~~~~~~~~~~~~~~~~
    - 'normal' with 'mu', 'sigma'
    - 'normal_clipped' with 'mu', 'sigma', 'low', 'high'
    - 'lognormal' with 'mu', 'sigma'
    - 'lognormal_clipped' with 'mu', 'sigma', 'low', 'high'
    - 'uniform' with 'low', 'high'
    - 'uniform_int' with 'low', 'high'

    Example syn-spec choices
    ~~~~~~~~~~~~~~~~~~~~~~~~~
    - 'stdp_synapse'
    - {'weight': 2.4, 'receptor_type': 1}
    - {'model': 'stdp_synapse',
       'weight': 2.5,
       'delay': {'distribution': 'uniform', 'low': 0.8, 'high': 2.5},
       'alpha': {
           'distribution': 'normal_clipped', 'low': 0.5,
           'mu': 5.0, 'sigma': 1.0}
      }
    """

    if model is not None:
        deprecation_text = "".join([
            "The argument 'model' is there for backward compatibility with ",
            "the old Connect function and will be removed in a future",
            "version of NEST. Please change the name of the keyword argument ",
            "from 'model' to 'syn_spec'. For details, see the documentation ",
            "at:\nhttp://www.nest-simulator.org/connection_management"
        ])
        show_deprecation_warning("BackwardCompatibilityConnect",
                                 text=deprecation_text)

    if model is not None and syn_spec is not None:
        raise kernel.NESTError(
            "'model' is an alias for 'syn_spec' and cannot "
            "be used together with 'syn_spec'.")

    if not isinstance(pre, GIDCollection):
        raise TypeError("Not implemented, presynaptic nodes must be a "
                        "GIDCollection")
    if not isinstance(post, GIDCollection):
        raise TypeError("Not implemented, postsynaptic nodes must be a "
                        "GIDCollection")

    sps(pre)
    sps(post)

    # default rule
    rule = 'all_to_all'

    if conn_spec is not None:
        sps(conn_spec)
        if is_string(conn_spec):
            rule = conn_spec
            sr("cvlit")
        elif isinstance(conn_spec, dict):
            rule = conn_spec['rule']
        else:
            raise kernel.NESTError(
                "conn_spec needs to be a string or dictionary.")
    else:
        sr('/Connect /conn_spec GetOption')

    if model is not None:
        syn_spec = model

    if syn_spec is not None:
        if is_string(syn_spec):
            sps(syn_spec)
            sr("cvlit")
        elif isinstance(syn_spec, dict):
            for key, value in syn_spec.items():

                # if value is a list, it is converted to a numpy array
                if isinstance(value, (list, tuple)):
                    value = numpy.asarray(value)

                if isinstance(value, (numpy.ndarray, numpy.generic)):

                    if len(value.shape) == 1:
                        if rule == 'one_to_one':
                            if value.shape[0] != len(pre):
                                raise kernel.NESTError(
                                    "'" + key + "' has to be an array of "
                                    "dimension " + str(len(pre)) + ", a "
                                    "scalar or a dictionary.")
                            else:
                                syn_spec[key] = value
                        else:
                            raise kernel.NESTError(
                                "'" + key + "' has the wrong type. "
                                "One-dimensional parameter arrays can "
                                "only be used in conjunction with rule "
                                "'one_to_one'.")

                    elif len(value.shape) == 2:
                        if rule == 'all_to_all':
                            if value.shape[0] != len(post) or \
                                    value.shape[1] != len(pre):

                                raise kernel.NESTError(
                                    "'" + key + "' has to be an array of "
                                    "dimension " + str(len(post)) + "x" +
                                    str(len(pre)) +
                                    " (n_target x n_sources), " +
                                    "a scalar or a dictionary.")
                            else:
                                syn_spec[key] = value.flatten()
                        elif rule == 'fixed_indegree':
                            indegree = conn_spec['indegree']
                            if value.shape[0] != len(post) or \
                                    value.shape[1] != indegree:
                                raise kernel.NESTError(
                                    "'" + key + "' has to be an array of "
                                    "dimension " + str(len(post)) + "x" +
                                    str(indegree) +
                                    " (n_target x indegree), " +
                                    "a scalar or a dictionary.")
                            else:
                                syn_spec[key] = value.flatten()
                        elif rule == 'fixed_outdegree':
                            outdegree = conn_spec['outdegree']
                            if value.shape[0] != len(pre) or \
                                    value.shape[1] != outdegree:
                                raise kernel.NESTError(
                                    "'" + key + "' has to be an array of "
                                    "dimension " + str(len(pre)) + "x" +
                                    str(outdegree) +
                                    " (n_sources x outdegree), " +
                                    "a scalar or a dictionary.")
                            else:
                                syn_spec[key] = value.flatten()
                        else:
                            raise kernel.NESTError(
                                "'" + key + "' has the wrong type. "
                                "Two-dimensional parameter arrays can "
                                "only be used in conjunction with rules "
                                "'all_to_all', 'fixed_indegree' or "
                                "'fixed_outdegree'.")
            sps(syn_spec)
        else:
            raise kernel.NESTError(
                "syn_spec needs to be a string or dictionary.")

    sr('Connect')


@check_stack
@deprecated('', 'DataConnect is deprecated and will be removed in NEST 3.0.\
Use Connect() with one_to_one rule instead.')
def DataConnect(pre, params=None, model="static_synapse"):
    """Connect neurons from lists of connection data.

    Parameters
    ----------
    pre : list
        Presynaptic nodes, given as lists of GIDs or lists
        of synapse status dictionaries. See below.
    params : list, optional
        See below
    model : str, optional
        Synapse model to use, see below

    Raises
    ------
    TypeError

    Usage Variants
    --------------

    Variant 1
    ~~~~~~~~~

    Connect each neuron in pre to the targets given in params,
    using synapse type model.

    - pre: [gid_1, ... gid_n]
    - params: [ {param_1}, ..., {param_n} ]
    - model= 'synapse_model'

    The dictionaries param_1 to param_n must contain at least the
    following keys:
    - 'target'
    - 'weight'
    - 'delay'
    Each key must resolve to a list or numpy.ndarray of values.

    Depending on the synapse model, other parameters can be given
    in the same format. All arrays in params must have the same
    length as 'target'.

    Variant 2
    ~~~~~~~~~

    Connect neurons according to a list of synapse status dictionaries,
    as obtained from GetStatus.

    pre = [ {synapse_state1}, ..., {synapse_state_n}]
    params=None
    model=None

    During connection, status dictionary misses will not raise errors,
    even if the kernel property 'dict_miss_is_error' is True.
    """

    if not is_coercible_to_sli_array(pre):
        raise TypeError(
            "pre must be a list of nodes or connection dictionaries")

    if params is not None:

        if not is_coercible_to_sli_array(params):
            raise TypeError("params must be a list of dictionaries")

        cmd = '({0}) DataConnect_i_D_s '.format(model)

        for s, p in zip(pre, params):
            sps(s)
            sps(p)
            sr(cmd)
    else:
        # Call the variant where all connections are given explicitly
        # Disable dict checking, because most models can't re-use
        # their own status dict

        dict_miss = GetKernelStatus('dict_miss_is_error')
        SetKernelStatus({'dict_miss_is_error': False})

        sps(pre)
        sr('DataConnect_a')

        SetKernelStatus({'dict_miss_is_error': dict_miss})


@check_stack
def CGConnect(pre, post, cg, parameter_map=None, model="static_synapse"):
    """Connect neurons using the Connection Generator Interface.

    Potential pre-synaptic neurons are taken from pre, potential
    post-synaptic neurons are taken from post. The connection
    generator cg specifies the exact connectivity to be set up. The
    parameter_map can either be None or a dictionary that maps the
    keys "weight" and "delay" to their integer indices in the value
    set of the connection generator.

    This function is only available if NEST was compiled with
    support for libneurosim.

    For further information, see
    * The NEST documentation on using the CG Interface at
      http://nest-simulator.org/connection-generator-interface
    * The GitHub repository and documentation for libneurosim at
      https://github.com/INCF/libneurosim/
    * The publication about the Connection Generator Interface at
      https://doi.org/10.3389/fninf.2014.00043

    Parameters
    ----------
    pre : list or numpy.array
        must contain a list of GIDs
    post : list or numpy.array
        must contain a list of GIDs
    cg : connection generator
        libneurosim connection generator to use
    parameter_map : dict, optional
        Maps names of values such as weight and delay to
        value set positions
    model : str, optional
        Synapse model to use

    Raises
    ------
    kernel.NESTError
    """

    sr("statusdict/have_libneurosim ::")
    if not spp():
        raise kernel.NESTError(
            "NEST was not compiled with support for libneurosim: " +
            "CGConnect is not available.")

<<<<<<< HEAD
=======
    if parameter_map is None:
        parameter_map = {}

>>>>>>> 37c90699
    sli_func('CGConnect', cg, pre, post,
             parameter_map, '/' + model, litconv=True)


@check_stack
def CGParse(xml_filename):
    """Parse an XML file and return the corresponding connection
    generator cg.

    The library to provide the parsing can be selected
    by CGSelectImplementation().

    Parameters
    ----------
    xml_filename : str
        Filename of the xml file to parse.

    Raises
    ------
    kernel.NESTError
    """

    sr("statusdict/have_libneurosim ::")
    if not spp():
        raise kernel.NESTError(
            "NEST was not compiled with support for libneurosim: " +
            "CGParse is not available.")

    sps(xml_filename)
    sr("CGParse")
    return spp()


@check_stack
def CGSelectImplementation(tag, library):
    """Select a library to provide a parser for XML files and associate
    an XML tag with the library.

    XML files can be read by CGParse().

    Parameters
    ----------
    tag : str
        XML tag to associate with the library
    library : str
        Library to use to parse XML files

    Raises
    ------
    kernel.NESTError
    """

    sr("statusdict/have_libneurosim ::")
    if not spp():
        raise kernel.NESTError(
            "NEST was not compiled with support for libneurosim: " +
            "CGSelectImplementation is not available.")

    sps(tag)
    sps(library)
    sr("CGSelectImplementation")


@check_stack
def DisconnectOneToOne(source, target, syn_spec):
    """Disconnect a currently existing synapse.

    Parameters
    ----------
    source : int
        GID of presynaptic node
    target : int
        GID of postsynaptic node
    syn_spec : str or dict
        See Connect() for definition
    """

    sps(source)
    sps(target)
    if syn_spec is not None:
        sps(syn_spec)
        if is_string(syn_spec):
            sr("cvlit")
    sr('Disconnect')


@check_stack
def Disconnect(pre, post, conn_spec, syn_spec):
    """Disconnect pre neurons from post neurons.

    Neurons in pre and post are disconnected using the specified disconnection
    rule (one-to-one by default) and synapse type (static_synapse by default).
    Details depend on the disconnection rule.

    Parameters
    ----------
    pre : GIDCollection
        Presynaptic nodes, given as list of GIDs
    post : GIDCollection
        Postsynaptic nodes, given as list of GIDs
    conn_spec : str or dict
        Disconnection rule, see below
    syn_spec : str or dict
        Synapse specifications, see below

    conn_spec
    ---------
    Apply the same rules as for connectivity specs in the Connect method

    Possible choices of the conn_spec are
    - 'one_to_one'
    - 'all_to_all'

    syn_spec
    --------
    The synapse model and its properties can be inserted either as a
    string describing one synapse model (synapse models are listed in the
    synapsedict) or as a dictionary as described below.

    If no synapse model is specified the default model 'static_synapse'
    will be used.

    Available keys in the synapse dictionary are:
    - 'model'
    - 'weight'
    - 'delay',
    - 'receptor_type'
    - parameters specific to the synapse model chosen

    All parameters are optional and if not specified will use the default
    values determined by the current synapse model.

    'model' determines the synapse type, taken from pre-defined synapse
    types in NEST or manually specified synapses created via CopyModel().

    All other parameters are not currently implemented.
    Note: model is alias for syn_spec for backward compatibility.

    Notes
    -----
    Disconnect does not iterate over subnets, it only connects explicitly
    specified nodes.
    """

    sps(pre)
    sps(post)

    if conn_spec is not None:
        sps(conn_spec)
        if is_string(conn_spec):
            sr("cvlit")

    if syn_spec is not None:
        sps(syn_spec)
        if is_string(syn_spec):
            sr("cvlit")

    sr('Disconnect_g_g_D_D')<|MERGE_RESOLUTION|>--- conflicted
+++ resolved
@@ -499,12 +499,9 @@
             "NEST was not compiled with support for libneurosim: " +
             "CGConnect is not available.")
 
-<<<<<<< HEAD
-=======
     if parameter_map is None:
         parameter_map = {}
 
->>>>>>> 37c90699
     sli_func('CGConnect', cg, pre, post,
              parameter_map, '/' + model, litconv=True)
 
