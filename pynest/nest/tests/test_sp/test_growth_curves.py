# -*- coding: utf-8 -*-
#
# test_growth_curves.py
#
# This file is part of NEST.
#
# Copyright (C) 2004 The NEST Initiative
#
# NEST is free software: you can redistribute it and/or modify
# it under the terms of the GNU General Public License as published by
# the Free Software Foundation, either version 2 of the License, or
# (at your option) any later version.
#
# NEST is distributed in the hope that it will be useful,
# but WITHOUT ANY WARRANTY; without even the implied warranty of
# MERCHANTABILITY or FITNESS FOR A PARTICULAR PURPOSE.  See the
# GNU General Public License for more details.
#
# You should have received a copy of the GNU General Public License
# along with NEST.  If not, see <http://www.gnu.org/licenses/>.

from scipy.integrate import quad
import math
import numpy
from numpy import testing
import unittest
import nest
import time
HAVE_OPENMP = nest.sli_func("is_threaded")


class SynapticElementIntegrator(object):
    """
    Generic class which describes how to compute the number of
    Synaptic Element based on Ca value
    Each derived class should overwrite the get_se(self, t) method
    """

    def __init__(self, tau_ca=10000.0, beta_ca=0.001):
        """
        Constructor

        :param tau_ca (float): time constant of Ca decay
        :param beta_ca (float): each spike increase Ca value by this value
        """
        self.tau_ca = tau_ca
        self.beta_ca = beta_ca

        self.t_minus = 0
        self.ca_minus = 0
        self.se_minus = 0

    def reset(self):
        self.t_minus = 0
        self.ca_minus = 0
        self.se_minus = 0

    def handle_spike(self, t):
        """
        Add beta_ca to the value of Ca at t = spike time
        Also update the number of synaptic element

        :param t (float): spike time
        """
        assert t >= self.t_minus
        # Update the number of synaptic element
        self.se_minus = self.get_se(t)
        # update Ca value
        self.ca_minus = self.get_ca(t) + self.beta_ca
        self.t_minus = t

    def get_ca(self, t):
        """
        :param t (float): current time

        :return: Ca value
        """
        assert t >= self.t_minus
        ca = self.ca_minus * math.exp((self.t_minus - t) / self.tau_ca)
        if ca > 0:
            return ca
        else:
            return 0

    def get_se(self, t):
        """
        :param t (float): current time

        :return: Number of synaptic element

        Should be overwritten
        """
        return 0.0


class LinearExactSEI(SynapticElementIntegrator):
    """
    Compute the number of synaptic element corresponding to a
    linear growth curve
    dse/dCa = nu * (1 - Ca/eps)
    Use the exact solution
    """

    def __init__(self, eps=0.7, growth_rate=1.0, *args, **kwargs):
        """
        Constructor

        :param eps: fix point
        :param growth_rate: scaling of the growth curve

        .. seealso:: SynapticElementIntegrator()
        """
        super(LinearExactSEI, self).__init__(*args, **kwargs)
        self.eps = eps
        self.growth_rate = growth_rate

    def get_se(self, t):
        """
        :param t (float): current time
        :return: Number of synaptic element
        """
        assert t >= self.t_minus
        se = 1 / self.eps * (
            self.growth_rate * self.tau_ca * (
                self.get_ca(t) - self.ca_minus
            ) + self.growth_rate * self.eps * (t - self.t_minus)
        ) + self.se_minus
        if se > 0:
            return se
        else:
            return 0


class LinearNumericSEI(SynapticElementIntegrator):
    """
    Compute the number of synaptic element corresponding to a
    linear growth curve
    dse/dCa = nu * (1 - Ca/eps)
    Use numerical integration (see scipy.integrate.quad)
    """

    def __init__(self, eps=0.7, growth_rate=1.0, *args, **kwargs):
        """
        Constructor

        :param eps: fix point
        :param growth_rate: scaling of the growth curve

        .. seealso:: SynapticElementIntegrator()
        """
        super(LinearNumericSEI, self).__init__(*args, **kwargs)
        self.eps = eps
        self.growth_rate = growth_rate

    def get_se(self, t):
        """
        :param t (float): current time
        :return: Number of synaptic element
        """
        assert t >= self.t_minus
        se = self.se_minus + quad(self.growth_curve, self.t_minus, t)[0]
        if se > 0:
            return se
        else:
            return 0

    def growth_curve(self, t):
        return self.growth_rate * (1.0 - (self.get_ca(t) / self.eps))


class GaussianNumericSEI(SynapticElementIntegrator):
    """
    Compute the number of synaptic element corresponding to a
    linear growth curve
    dse/dCa = nu * (2 * exp( ((Ca - xi)/zeta)^2 ) - 1)
    with:
        xi = (eta + eps) / 2.0
        zeta = (eta - eps) / (2.0 * sqrt(ln(2.0)))

    Use numerical integration (see scipy.integrate.quad)
    """

    def __init__(self, eta=0.1, eps=0.7, growth_rate=1.0, *args, **kwargs):
        """
        Constructor

        :param eps: low fix point
        :param eta: high fix point
        :param growth_rate: scaling of the growth curve

        .. seealso:: SynapticElementIntegrator()
        """
        super(GaussianNumericSEI, self).__init__(*args, **kwargs)
        self.zeta = (eta - eps) / (2.0 * math.sqrt(math.log(2.0)))
        self.xi = (eta + eps) / 2.0
        self.growth_rate = growth_rate

    def get_se(self, t):
        """
        :param t (float): current time
        :return: Number of synaptic element
        """
        assert t >= self.t_minus
        se = self.se_minus + quad(self.growth_curve, self.t_minus, t)[0]
        if se > 0:
            return se
        else:
            return 0

    def growth_curve(self, t):
        return self.growth_rate * (
            2 * math.exp(
                - math.pow((self.get_ca(t) - self.xi) / self.zeta, 2)
            ) - 1
        )


class SigmoidNumericSEI(SynapticElementIntegrator):

    """
    Compute the number of synaptic element corresponding to a
    sigmoid growth curve
    dse/dCa = nu * ((2.0 / exp( (Ca - eps)/psi)) - 1.0)

    Use numerical integration (see scipy.integrate.quad)
    """

    def __init__(self, eps=0.7, growth_rate=1.0, psi=0.1, *args, **kwargs):
        """
        Constructor

        :param eps: set point
        :param psi: controls width of growth curve
        :param growth_rate: scaling of the growth curve

        .. seealso:: SynapticElementIntegrator()
        """
        super(SigmoidNumericSEI, self).__init__(*args, **kwargs)
        self.eps = eps
        self.psi = psi
        self.growth_rate = growth_rate

    def get_se(self, t):
        """
        :param t (float): current time
        :return: Number of synaptic element
        """
        assert t >= self.t_minus
        se = self.se_minus + quad(self.growth_curve, self.t_minus, t)[0]
        if se > 0:
            return se
        else:
            return 0

    def growth_curve(self, t):
        return self.growth_rate * (
            (2.0 / (1.0 + math.exp(
                (self.get_ca(t) - self.eps) / self.psi
            ))) - 1.0
        )


@unittest.skipIf(not HAVE_OPENMP, 'NEST was compiled without multi-threading')
class TestGrowthCurve(unittest.TestCase):
    """
    Unittest class to test the GrowthCurve used with nest
    """

    def setUp(self):
        nest.ResetKernel()
        nest.SetKernelStatus({"total_num_virtual_procs": 4})
        nest.ResetNetwork()
        nest.set_verbosity('M_DEBUG')

        self.sim_time = 10000
        self.sim_step = 100

        nest.SetKernelStatus(
            {'structural_plasticity_update_interval': self.sim_time + 1})

        self.se_integrator = []
        self.sim_steps = None
        self.ca_nest = None
        self.ca_python = None
        self.se_nest = None
        self.se_python = None

        # build
        self.pop = nest.Create('iaf_psc_alpha', 10)
        self.spike_detector = nest.Create('spike_detector')
        nest.Connect(self.pop, self.spike_detector, 'all_to_all')
        noise = nest.Create('poisson_generator')
        nest.SetStatus(noise, {"rate": 800000.0})
        nest.Connect(noise, self.pop, 'all_to_all')

    def simulate(self):
        self.sim_steps = numpy.arange(0, self.sim_time, self.sim_step)
        self.ca_nest = numpy.zeros(
            (len(self.pop), len(self.sim_steps)))
        self.ca_python = numpy.zeros(
            (len(self.se_integrator), len(self.sim_steps)))
        self.se_nest = numpy.zeros(
            (len(self.pop), len(self.sim_steps)))
        self.se_python = numpy.zeros(
            (len(self.se_integrator), len(self.sim_steps)))

        start = time.clock()
        for t_i, t in enumerate(self.sim_steps):
            for n_i, n in enumerate(self.pop):
                self.ca_nest[n_i][t_i], synaptic_elements = nest.GetStatus(
                    [n], ('Ca', 'synaptic_elements'))[0]
                self.se_nest[n_i][t_i] = synaptic_elements['se']['z']
            nest.Simulate(self.sim_step)

        start = time.clock()
        tmp = nest.GetStatus(self.spike_detector, 'events')[0]
        spikes_all = tmp['times']
        senders_all = tmp['senders']
        for n_i, n in enumerate(self.pop):
            spikes = spikes_all[senders_all == n]
            [sei.reset() for sei in self.se_integrator]
            spike_i = 0
            for t_i, t in enumerate(self.sim_steps):
                while spike_i < len(spikes) and spikes[spike_i] <= t:
                    [sei.handle_spike(spikes[spike_i])
                     for sei in self.se_integrator]
                    spike_i += 1
                for sei_i, sei in enumerate(self.se_integrator):
                    self.ca_python[sei_i, t_i] = sei.get_ca(t)
                    self.se_python[sei_i, t_i] = sei.get_se(t)

            for sei_i, sei in enumerate(self.se_integrator):
                testing.assert_almost_equal(
                    self.ca_nest[n_i], self.ca_python[sei_i], decimal=5)
                testing.assert_almost_equal(
                    self.se_nest[n_i], self.se_python[sei_i], decimal=5)

    def test_linear_growth_curve(self):
        beta_ca = 0.0001
        tau_ca = 10000.0
        growth_rate = 0.0001
        eps = 0.10
        nest.SetStatus(
            self.pop,
            {
                'beta_Ca': beta_ca,
                'tau_Ca': tau_ca,
                'synaptic_elements': {
                    'se': {
                        'growth_curve': 'linear',
                        'growth_rate': growth_rate,
                        'eps': eps,
                        'z': 0.0
                    }
                }
            }
        )
        self.se_integrator.append(LinearExactSEI(
            tau_ca=tau_ca, beta_ca=beta_ca, eps=eps, growth_rate=growth_rate))
        self.se_integrator.append(LinearNumericSEI(
            tau_ca=tau_ca, beta_ca=beta_ca, eps=eps, growth_rate=growth_rate))

        self.simulate()

        # check that we got the same values from one run to another
        # expected = self.se_nest[:, 10]
        # print(self.se_nest[:, 10].__repr__())
        expected = numpy.array([
            0.08376263, 0.08374046, 0.08376031, 0.08376756, 0.08375428,
            0.08378699, 0.08376784, 0.08369779, 0.08374215, 0.08370484
        ])

        pop_as_list = list(self.pop)
        for n in self.pop:
            testing.assert_almost_equal(
                self.se_nest[pop_as_list.index(n), 10], expected[
                    pop_as_list.index(n)],
                decimal=8)

    def test_gaussian_growth_curve(self):
        beta_ca = 0.0001
        tau_ca = 10000.0
        growth_rate = 0.0001
        eta = 0.05
        eps = 0.10
        nest.SetStatus(
            self.pop,
            {
                'beta_Ca': beta_ca,
                'tau_Ca': tau_ca,
                'synaptic_elements': {
                    'se': {
                        'growth_curve': 'gaussian',
                        'growth_rate': growth_rate,
                        'eta': eta, 'eps': eps, 'z': 0.0
                    }
                }
            }
        )
        self.se_integrator.append(
            GaussianNumericSEI(tau_ca=tau_ca, beta_ca=beta_ca,
                               eta=eta, eps=eps, growth_rate=growth_rate))
        self.simulate()

        # check that we got the same values from one run to another
        # expected = self.se_nest[:, 30]
        # print(self.se_nest[:, 30].__repr__())
        expected = numpy.array([
            0.10044035, 0.10062526, 0.1003149, 0.10046311, 0.1005713,
            0.10031755, 0.10032216, 0.10040191, 0.10058179, 0.10068598
        ])

        pop_as_list = list(self.pop)
        for n in self.pop:
            testing.assert_almost_equal(
                self.se_nest[pop_as_list.index(n), 30], expected[
                    pop_as_list.index(n)],
                decimal=5)

    def test_sigmoid_growth_curve(self):
        beta_ca = 0.0001
        tau_ca = 10000.0
        growth_rate = 0.0001
        eps = 0.10
        psi = 0.10
        # TODO481 Temporary fix, gets easier if we make the PyNEST function
<<<<<<< HEAD
        # local_only, this is already available on SLI
=======
        # local_only, this is already available in SLI
>>>>>>> 773192e3
        local_nodes = [gid for gid in self.pop
                       if nest.GetStatus([gid], 'local')]

        nest.SetStatus(
            local_nodes,
            {
                'beta_Ca': beta_ca,
                'tau_Ca': tau_ca,
                'synaptic_elements': {
                    'se': {
                        'growth_curve': 'sigmoid',
                        'growth_rate': growth_rate,
                        'eps': eps, 'psi': 0.1, 'z': 0.0
                    }
                }
            }
        )
        self.se_integrator.append(
            SigmoidNumericSEI(tau_ca=tau_ca, beta_ca=beta_ca,
                              eps=eps, psi=psi, growth_rate=growth_rate))
        self.simulate()

        # check that we got the same values from one run to another
        # expected = self.se_nest[:, 30]
        # print(self.se_nest[:, 30].__repr__())
        expected = numpy.array([
            0.07801164,  0.07796841,  0.07807825,  0.07797382,  0.07802574,
            0.07805961,  0.07808139,  0.07794451,  0.07799474,  0.07794458
        ])

        pop_as_list = list(self.pop)
        for n in self.pop:
            loc = self.se_nest[local_nodes.index(n), 30]
            ex = expected[pop_as_list.index(n)]
            testing.assert_almost_equal(
                self.se_nest[local_nodes.index(n), 30], expected[
                    pop_as_list.index(n)],
                decimal=5)


def suite():
    test_suite = unittest.makeSuite(TestGrowthCurve, 'test')
    return test_suite


if __name__ == '__main__':
    unittest.main()<|MERGE_RESOLUTION|>--- conflicted
+++ resolved
@@ -424,11 +424,7 @@
         eps = 0.10
         psi = 0.10
         # TODO481 Temporary fix, gets easier if we make the PyNEST function
-<<<<<<< HEAD
-        # local_only, this is already available on SLI
-=======
         # local_only, this is already available in SLI
->>>>>>> 773192e3
         local_nodes = [gid for gid in self.pop
                        if nest.GetStatus([gid], 'local')]
 
