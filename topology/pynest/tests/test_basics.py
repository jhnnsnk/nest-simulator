--- conflicted
+++ resolved
@@ -44,49 +44,7 @@
         l = topo.CreateLayer({'elements': 'iaf_psc_alpha',
                               'rows': nr,
                               'columns': nc})
-<<<<<<< HEAD
         self.assertEqual(len(l), nr * nc)
-=======
-        self.assertEqual(len(l), 1)
-        self.assertEqual(len(nest.hl_api.GetLeaves(l)[0]), nr * nc)
-
-    def test_CreateLayerN(self):
-        """Creating multiple layers from tuple of dicts."""
-        nr = 4
-        nc = 5
-        ldict = {'elements': 'iaf_psc_alpha',
-                 'rows': nr,
-                 'columns': nc}
-        nlayers = 3
-
-        nest.ResetKernel()
-        l = topo.CreateLayer((ldict,) * nlayers)
-        self.assertEqual(len(l), nlayers)
-        self.assertEqual([len(lvs) for lvs in nest.hl_api.GetLeaves(l)],
-                         [nr * nc] * nlayers)
-
-    def test_GetLayer(self):
-        """Check if GetLayer returns correct information."""
-        nr = 4
-        nc = 5
-        ldict = {'elements': 'iaf_psc_alpha',
-                 'rows': nr,
-                 'columns': nc}
-        nlayers = 3
-        nest.ResetKernel()
-        l = topo.CreateLayer((ldict,) * nlayers)
-
-        # obtain list containing list of results from GetLayer for all
-        # nodes in layers
-        layers_exp = (topo.GetLayer(node) for node in nest.hl_api.GetLeaves(l))
-
-        # the list comprehension builds a list of lists of layer gids,
-        # each list containing nr*nc copies of the layer gid
-        layers_ref = zip(*((l,) * (nr * nc)))
-
-        for le, lr in zip(layers_exp, layers_ref):
-            self.assertEqual(le, lr)
->>>>>>> 2b4bf681
 
     def test_GetPosition(self):
         """Check if GetPosition returns proper positions."""
@@ -97,15 +55,9 @@
         nest.ResetKernel()
         l = topo.CreateLayer(ldict)
 
-<<<<<<< HEAD
         # GetPosition of single node
         nodepos_exp = topo.GetPosition(l[:1])
         self.assertEqual(nodepos_exp, pos[0])
-=======
-        nodepos_ref = (pos,) * nlayers
-        nodepos_exp = (topo.GetPosition(node) for node in
-            nest.hl_api.GetLeaves(l))
->>>>>>> 2b4bf681
 
         nodepos_exp = topo.GetPosition(l[-1:])
         self.assertEqual(nodepos_exp, pos[-1])
@@ -119,46 +71,11 @@
         for npe, npr in zip(nodepos_exp, pos):
             self.assertEqual(npe, npr)
 
-<<<<<<< HEAD
         self.assertEqual(pos, nodepos_exp)
 
         # GetPosition on some of the GIDs
         nodepos_exp = topo.GetPosition(l[:2])
         self.assertEqual(nodepos_exp, (pos[0], pos[1]))
-=======
-    def test_GetElement(self):
-        """Check if GetElement returns proper lists."""
-        ldict = {'elements': 'iaf_psc_alpha',
-                 'rows': 4, 'columns': 5}
-        nest.ResetKernel()
-        l = topo.CreateLayer((ldict, ldict))
-        checkpos = [[0, 0], [1, 1], [4, 3]]
-
-        # single gid, single coord gives 1-elem gid list
-        n1 = topo.GetElement(l[:1], checkpos[0])
-        self.assertEqual(len(n1), 1)
-        self.assertIsInstance(n1[0], int)
-
-        # multiple gid, single coord gives l-elem gid list
-        n2 = topo.GetElement(l, checkpos[0])
-        self.assertEqual(len(n2), len(l))
-        self.assertTrue(all(nest.hl_api.is_sequence_of_gids(n) for n in n2))
-
-        # single gid, multiple coord gives len(checkpos)-elem gid list
-        n3 = topo.GetElement(l[:1], checkpos)
-        self.assertEqual(len(n3), len(checkpos))
-        self.assertTrue(all(nest.hl_api.is_sequence_of_gids(n) for n in n3))
-        self.assertTrue(all(len(n) == 1 for n in n3))
-
-        # multiple gid, multiple coord gives l*len(cp)-elem gid list
-        n4 = topo.GetElement(l, checkpos)
-        self.assertEqual(len(n4), len(l))
-
-        self.assertTrue(all(nest.hl_api.is_iterable(n) for n in n4))
-        self.assertTrue(all(len(n) == len(checkpos) for n in n4))
-        self.assertTrue(all(nest.hl_api.is_sequence_of_gids(m)
-                            for n in n4 for m in n))
->>>>>>> 2b4bf681
 
     @unittest.skipIf(not HAVE_NUMPY, 'NumPy package is not available')
     def test_Displacement(self):
@@ -167,10 +84,6 @@
                  'rows': 4, 'columns': 5}
         nest.ResetKernel()
         l = topo.CreateLayer(ldict)
-<<<<<<< HEAD
-=======
-        n = nest.hl_api.GetLeaves(l)[0]
->>>>>>> 2b4bf681
 
         # gids -> gids, all displacements must be zero here
         d = topo.Displacement(l, l)
@@ -220,7 +133,7 @@
 
         # Test that an error is thrown if to_arg and from_arg have different
         # size.
-        with self.assertRaises(nest.NESTError):
+        with self.assertRaises(nest.kernel.NESTError):
             d = topo.Displacement(l[1:3], l[2:7])
 
         # position -> gids
@@ -247,10 +160,6 @@
                  'rows': 4, 'columns': 5}
         nest.ResetKernel()
         l = topo.CreateLayer(ldict)
-<<<<<<< HEAD
-=======
-        n = nest.hl_api.GetLeaves(l)[0]
->>>>>>> 2b4bf681
 
         # gids -> gids, all displacements must be zero here
         d = topo.Distance(l, l)
@@ -308,7 +217,7 @@
 
         # Test that an error is thrown if to_arg and from_arg have different
         # size.
-        with self.assertRaises(nest.NESTError):
+        with self.assertRaises(nest.kernel.NESTError):
             d = topo.Distance(l[1:3], l[2:7])
 
         # position -> gids
@@ -395,20 +304,6 @@
         nest.SetKernelStatus({'sort_connections_by_source': False})
 
         l = topo.CreateLayer(ldict)
-<<<<<<< HEAD
-=======
-        ian = [gid for gid in nest.hl_api.GetLeaves(l)[0]
-               if nest.GetStatus([gid], 'model')[0] == 'iaf_psc_alpha']
-        ipa = [gid for gid in nest.hl_api.GetLeaves(l)[0]
-               if nest.GetStatus([gid], 'model')[0] == 'iaf_psc_delta']
-
-        # connect ian -> all using static_synapse
-        cdict.update({'sources': {'model': 'iaf_psc_alpha'},
-                      'synapse_model': 'static_synapse'})
-        topo.ConnectLayers(l, l, cdict)
-        for k in ['sources', 'synapse_model']:
-            cdict.pop(k)
->>>>>>> 2b4bf681
 
         # connect l -> l
         topo.ConnectLayers(l, l, cdict)
