--- conflicted
+++ resolved
@@ -155,12 +155,8 @@
 lockPTR< Ntree< D, index > >
 Layer< D >::get_global_positions_ntree( index model_filter )
 {
-<<<<<<< HEAD
-  if ( ( cached_ntree_layer_ == get_gid() ) and ( cached_model_selector_ == model_filter ) )
-=======
   if ( ( cached_ntree_gc_ == get_metadata() )
-    and ( cached_selector_ == filter ) )
->>>>>>> ed851384
+    and ( cached_model_selector_ == model_filter ) )
   {
     assert( cached_ntree_.valid() );
     return cached_ntree_;
@@ -209,13 +205,8 @@
 lockPTR< Ntree< D, index > >
 Layer< D >::do_get_global_positions_ntree_( const index& model_filter )
 {
-<<<<<<< HEAD
-  if ( ( cached_vector_layer_ == get_gid() )
+  if ( ( cached_vector_gc_ == get_metadata() )
     and ( cached_model_selector_ == model_filter ) )
-=======
-  if ( ( cached_vector_gc_ == get_metadata() )
-    and ( cached_selector_ == filter ) )
->>>>>>> ed851384
   {
     // Convert from vector to Ntree
 
@@ -239,13 +230,8 @@
 
   clear_vector_cache_();
 
-<<<<<<< HEAD
-  cached_ntree_layer_ = get_gid();
+  cached_ntree_gc_ = get_metadata();
   cached_model_selector_ = model_filter;
-=======
-  cached_ntree_gc_ = get_metadata();
-  cached_selector_ = filter;
->>>>>>> ed851384
 
   return cached_ntree_;
 }
@@ -254,13 +240,8 @@
 std::vector< std::pair< Position< D >, index > >*
 Layer< D >::get_global_positions_vector( index model_filter )
 {
-<<<<<<< HEAD
-  if ( ( cached_vector_layer_ == get_gid() )
+  if ( ( cached_vector_gc_ == get_metadata() )
     and ( cached_model_selector_ == model_filter ) )
-=======
-  if ( ( cached_vector_gc_ == get_metadata() )
-    and ( cached_selector_ == filter ) )
->>>>>>> ed851384
   {
     assert( cached_vector_ );
     return cached_vector_;
@@ -270,12 +251,8 @@
 
   cached_vector_ = new std::vector< std::pair< Position< D >, index > >;
 
-<<<<<<< HEAD
-  if ( ( cached_ntree_layer_ == get_gid() ) and ( cached_model_selector_ == model_filter ) )
-=======
   if ( ( cached_ntree_gc_ == get_metadata() )
-    and ( cached_selector_ == filter ) )
->>>>>>> ed851384
+    and ( cached_model_selector_ == model_filter ) )
   {
     // Convert from NTree to vector
 
@@ -296,13 +273,8 @@
 
   clear_ntree_cache_();
 
-<<<<<<< HEAD
-  cached_vector_layer_ = get_gid();
+  cached_vector_gc_ = get_metadata();
   cached_model_selector_ = model_filter;
-=======
-  cached_vector_gc_ = get_metadata();
-  cached_selector_ = filter;
->>>>>>> ed851384
 
   return cached_vector_;
 }
