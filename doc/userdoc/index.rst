********************************************
Welcome to the NEST simulator documentation!
********************************************

<<<<<<< HEAD
.. _index_ref:


:orange:`Introducing NEST 3.0`
------------------------------

NEST 3.0 provides a more intuitive experience with simplified yet versatile handling and manipulation of nodes and connections.

You can find all the information in our section :doc:`guides/nest2_to_nest3/index`.

.. note::

  Note that some of your simulation scripts may need to be updated to run in NEST 3.0!
  See our :doc:`reference guide <guides/nest2_to_nest3/refguide_nest2_nest3>` comparing NEST 2.x versus NEST 3.0 syntax.


----

=======
>>>>>>> 803b9b17
If you use NEST for your project, don't forget to :doc:`cite NEST <citing-nest>`!

+------------------------------------+---------------------------------------+
|                                    |                                       |
|    :doc:`Download <download>`      |  :doc:`Install <installation/index>`  |
|                                    |                                       |
+------------------------------------+---------------------------------------+

NEST is a simulator for **spiking neural network models**, ideal for networks of any size, for example:

1.  Models of information processing e.g., in the visual or auditory cortex of
    mammals,

2.  Models of network activity dynamics, e.g., laminar cortical networks or
    balanced random networks,

3.  Models of learning and plasticity.

**New to NEST?**
    Start here at our :doc:`Getting Started <getting_started>` page


**Know which model you need?**
    NEST comes packaged with a large collection of neuron and synaptic plasticity models.
    You can find a list of all available models in our :doc:`model directory <models/index>`,
    or select a model category by clicking one of the images:

.. raw:: html

 <embed>

 <a href="models/index_neuron.html">
    <img src="_static/img/neuron.png" alt="Neuron Models" style="width:150px;height:150px;border:0;">
  </a>
  <a href="models/index_synapse.html">
    <img src="_static/img/synapse1.png" alt="Synapse Models" style="width:150px;height:150px;border:0;">
  </a>
  <a href="models/index_device.html">
    <img src="_static/img/oscilloscope.png" alt="Devices" style="width:150px;height:150px;border:0;">
  </a>
  </embed>

**Create complex networks using the Microcircuit Model:**

.. raw:: html

  <embed>
  <a href="examples/cortical_microcircuit_index.html">
    <img src="_images/microcircuit.png" alt="Microcircuit" style="width:150px;height:150px;border:0;">
  </a>
  </embed>

**Need a different model?**
    To customize or combine features of neuron and synapse models, we recommend
    using the `NESTML modeling language <https://nestml.readthedocs.io/>`_.

**Have a question or issue with NEST?**
    See our :doc:`Getting Help <getting_help>` page.

Where to find what
------------------

* :doc:`Tutorials <tutorials/index>` show you step by step instructions using NEST. If you haven't used NEST before, the PyNEST tutorial is a good place to start.

* :doc:`Example Networks <examples/index>`  demonstrate the use of dozens of the neural network models implemented in NEST.

* :doc:`Topical Guides <guides/index>` provide deeper insight into several topics and concepts from :doc:`Parallel Computing <guides/parallel_computing>` to handling :doc:`Gap Junction Simulations <guides/simulations_with_gap_junctions>` and :doc:`setting up a spatially-structured network <guides/spatially_structured_networks>`.

* :doc:`Reference Material <ref_material/index>` provides a quick look up of definitions, functions and terms.

Interested in contributing?
---------------------------

* Have you used NEST in an article or presentation? :doc:`Let us know <community>` and we will add it to our list of `publications <https://www.nest-simulator.org/publications/>`_.
  Find out how to :doc:`cite NEST <citing-nest>` in your work.

* If you have any comments or suggestions, please share them on our :doc:`Mailing List <community>`.

* Want to contribute code? Visit out our :doc:`Contributing <contribute/index>` pages to get started!

* Interested in creating or editing documentation? Check out our :doc:`Documentation workflows <documentation_workflow/index>`.

* For more info about our larger community and the history of NEST check out the `NEST Initiative <https://www.nest-initiative.org>`_ website

Related projects
----------------

* :doc:`Discover related projects here <related_projects>`

License
-------

NEST is available under the :doc:`GNU General Public License 2 or later <license>`. This means that you can

-  use NEST for your research,
-  modify and improve NEST according to your needs,
-  distribute NEST to others under the same license.

.. include::  ACKNOWLEDGMENTS.md

.. image:: static/img/HBP.png
  :width: 55 %
  :target: https://www.humanbrainproject.eu/
.. image:: static/img/EBRAINS.svg
  :width: 25 %
  :target: https://ebrains.eu/
<|MERGE_RESOLUTION|>--- conflicted
+++ resolved
@@ -2,27 +2,6 @@
 Welcome to the NEST simulator documentation!
 ********************************************
 
-<<<<<<< HEAD
-.. _index_ref:
-
-
-:orange:`Introducing NEST 3.0`
-------------------------------
-
-NEST 3.0 provides a more intuitive experience with simplified yet versatile handling and manipulation of nodes and connections.
-
-You can find all the information in our section :doc:`guides/nest2_to_nest3/index`.
-
-.. note::
-
-  Note that some of your simulation scripts may need to be updated to run in NEST 3.0!
-  See our :doc:`reference guide <guides/nest2_to_nest3/refguide_nest2_nest3>` comparing NEST 2.x versus NEST 3.0 syntax.
-
-
-----
-
-=======
->>>>>>> 803b9b17
 If you use NEST for your project, don't forget to :doc:`cite NEST <citing-nest>`!
 
 +------------------------------------+---------------------------------------+
@@ -128,4 +107,4 @@
   :target: https://www.humanbrainproject.eu/
 .. image:: static/img/EBRAINS.svg
   :width: 25 %
-  :target: https://ebrains.eu/
+  :target: https://ebrains.eu/