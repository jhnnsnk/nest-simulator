# -*- coding: utf-8 -*-
#
# conf.py
#
# This file is part of NEST.
#
# Copyright (C) 2004 The NEST Initiative
#
# NEST is free software: you can redistribute it and/or modify
# it under the terms of the GNU General Public License as published by
# the Free Software Foundation, either version 2 of the License, or
# (at your option) any later version.
#
# NEST is distributed in the hope that it will be useful,
# but WITHOUT ANY WARRANTY; without even the implied warranty of
# MERCHANTABILITY or FITNESS FOR A PARTICULAR PURPOSE.  See the
# GNU General Public License for more details.
#
# You should have received a copy of the GNU General Public License
# along with NEST.  If not, see <http://www.gnu.org/licenses/>.


import sys
import os
import re
import pip
import subprocess

from pathlib import Path
from shutil import copyfile
import json

import sphinx_rtd_theme

from subprocess import check_output, CalledProcessError
from mock import Mock as MagicMock


source_dir = os.environ.get('NESTSRCDIR', False)
if source_dir:
    source_dir = Path(source_dir)
else:
    source_dir = Path(__file__).resolve().parent.parent.parent.resolve()


if os.environ.get("READTHEDOCS") == "True":
    doc_build_dir = source_dir / "doc/userdoc"
else:
    doc_build_dir = Path(os.environ["OLDPWD"]) / "doc/userdoc"

sys.path.append(os.path.abspath("./_ext"))

source_suffix = '.rst'
master_doc = 'contents'

# Create the mockfile for extracting the PyNEST

excfile = source_dir / "pynest/nest/lib/hl_api_exceptions.py"
infile = source_dir / "pynest/pynestkernel.pyx"
outfile = doc_build_dir / "pynestkernel_mock.py"

sys.path.insert(0, str(source_dir))
sys.path.insert(0, str(source_dir / 'doc'))
sys.path.insert(0, str(source_dir / 'pynest'))
sys.path.insert(0, str(source_dir / 'pynest/nest'))
sys.path.insert(0, str(doc_build_dir))

from mock_kernel import convert  # noqa

with open(excfile, 'r') as fexc, open(infile, 'r') as fin, open(outfile, 'w') as fout:
    mockedmodule = fexc.read() + "\n\n"
    mockedmodule += "from mock import MagicMock\n\n"
    mockedmodule += convert(fin)

    fout.write(mockedmodule)

import pynestkernel_mock  # noqa

sys.modules["nest.pynestkernel"] = pynestkernel_mock
sys.modules["nest.kernel"] = pynestkernel_mock

# For the doc build, explicitly import `nest` here so that it isn't
# `MagicMock`ed later on and expose `nest.NestModule` as `sphinx` does not seem
# to autodoc properties the way the `autoclass` directive would. We can then
# autoclass `nest.NestModule` to generate the documentation of the properties
import nest  # noqa

vars(nest)["NestModule"] = type(nest)        # direct write to nest.NestModule is suppressed as unknown attribute

# -- General configuration ------------------------------------------------
extensions = [
    'sphinx_gallery.gen_gallery',
    'sphinx.ext.autodoc',
    'sphinx.ext.napoleon',
    'sphinx.ext.autosummary',
    'sphinx.ext.doctest',
    'sphinx.ext.intersphinx',
    'sphinx.ext.todo',
    'sphinx.ext.coverage',
    'sphinx.ext.mathjax',
    'sphinx_tabs.tabs',
    'nbsphinx',
    'sphinx_rtd_theme',
    'HoverXTooltip',
    'VersionSyncRole',
]

mathjax_path = "https://cdnjs.cloudflare.com/ajax/libs/mathjax/2.7.4/MathJax.js?config=TeX-AMS-MML_HTMLorMML"  # noqa

# Add any paths that contain templates here, relative to this directory.
templates_path = ['_templates']

sphinx_gallery_conf = {
     # 'doc_module': ('sphinx_gallery', 'numpy'),
     # path to your examples scripts
     'examples_dirs': source_dir / 'pynest/examples',
     # path where to save gallery generated examples
     'gallery_dirs': doc_build_dir / 'auto_examples',
     # 'backreferences_dir': False
     'plot_gallery': 'False'
}

# General information about the project.
project = u'NEST simulator user documentation'
copyright = u'2004, nest-simulator'
author = u'nest-simulator'


# The version info for the project you're documenting, acts as replacement for
# |version| and |release|, also used in various other places throughout the
# built documents.
#

# The language for content autogenerated by Sphinx. Refer to documentation
# for a list of supported languages.
#
# This is also used if you do content translation via gettext catalogs.
# Usually you set "language" from the command line for these cases.
language = None

# List of patterns, relative to source directory, that match files and
# directories to ignore when looking for source files.
# This patterns also effect to html_static_path and html_extra_path
exclude_patterns = ['Thumbs.db', '.DS_Store', 'nest_by_example', 'README.md']

# The name of the Pygments (syntax highlighting) style to use.
pygments_style = 'manni'

# If true, `todo` and `todoList` produce output, else they produce nothing.
todo_include_todos = False

# add numbered figure link
numfig = True

numfig_secnum_depth = (2)
numfig_format = {'figure': 'Figure %s', 'table': 'Table %s',
                 'code-block': 'Code Block %s'}

# -- Options for HTML output ----------------------------------------------

# The theme to use for HTML and HTML Help pages.  See the documentation for
# a list of builtin themes.
#
html_theme = 'sphinx_rtd_theme'
html_logo = str(doc_build_dir / 'static/img/nest_logo.png')
html_theme_options = {'logo_only': True,
                      'display_version': True}

# Theme options are theme-specific and customize the look and feel of a theme
# further.  For a list of options available for each theme, see the
# documentation.
#
# html_theme_options = {}

# Add any paths that contain custom static files (such as style sheets) here,
# relative to this directory. They are copied after the builtin static files,
# so a file named "default.css" will overwrite the builtin "default.css".
html_static_path = [str(doc_build_dir / 'static')]

<<<<<<< HEAD
if os.environ.get("READTHEDOCS") == "True":
    # The short X.Y version.
    version = os.environ.get("READTHEDOCS_VERSION")
    print(f"NEST Version: {version}")
    if version == "latest":
        rst_prolog = ".. warning:: \n   This version of the documentation is NOT an official release. \
                     You are looking at 'latest', which is in active and ongoing development. \
                     You can change versions on the bottom left of the screen."
        rst_epilog = ""
else:
    version = "3.2"

=======
>>>>>>> 998c74dc
# -- Options for HTMLHelp output ------------------------------------------

# Output file base name for HTML help builder.
htmlhelp_basename = 'NESTsimulatordoc'

html_show_sphinx = False
html_show_copyright = False

# This way works for ReadTheDocs
# With this local 'make html' is broken!
github_doc_root = ''

intersphinx_mapping = {
    'python': ('https://docs.python.org/3', None),
    'nestml': ('https://nestml.readthedocs.io/en/latest/', None),
    'pynn': ('http://neuralensemble.org/docs/PyNN/', None),
    'elephant': ('https://elephant.readthedocs.io/en/latest/', None),
    'desktop': ('https://nest-desktop.readthedocs.io/en/latest/', None),
    'neuromorph': ('https://electronicvisions.github.io/hbp-sp9-guidebook/', None),
    'arbor': ('https://arbor.readthedocs.io/en/latest/', None),
    'tvb': ('http://docs.thevirtualbrain.org/', None),
    'extmod': ('https://nest-extension-module.readthedocs.io/en/latest/', None),
}

from doc.extractor_userdocs import ExtractUserDocs, relative_glob  # noqa


def config_inited_handler(app, config):
    ExtractUserDocs(
        listoffiles=relative_glob("models/*.h", "nestkernel/*.h", basedir=source_dir),
        basedir=source_dir,
        outdir=str(doc_build_dir / "models")
    )


def toc_customizer(app, docname, source):
    if docname == "models/models-toc":
        models_toc = json.load(open(doc_build_dir / "models/toc-tree.json"))
        html_context = {"nest_models": models_toc}
        models_source = source[0]
        rendered = app.builder.templates.render_string(models_source, html_context)
        source[0] = rendered


def setup(app):
    app.connect("source-read", toc_customizer)
    app.add_css_file('css/custom.css')
    app.add_css_file('css/pygments.css')
    app.add_js_file("js/copybutton.js")
    app.add_js_file("js/custom.js")

    # for events see
    # https://www.sphinx-doc.org/en/master/extdev/appapi.html#sphinx-core-events
    app.connect('config-inited', config_inited_handler)


nitpick_ignore = [('py:class', 'None'),
                  ('py:class', 'optional'),
                  ('py:class', 's'),
                  ('cpp:identifier', 'CommonSynapseProperties'),
                  ('cpp:identifier', 'Connection<targetidentifierT>'),
                  ('cpp:identifier', 'ArchivingNode'),
                  ('cpp:identifier', 'DeviceNode'),
                  ('cpp:identifier', 'Node'),
                  ('cpp:identifier', 'ClopathArchivingNode'),
                  ('cpp:identifier', 'MessageHandler'),
                  ('cpp:identifer', 'CommonPropertiesHomW')]

# -- Options for LaTeX output ---------------------------------------------


latex_elements = {
    # The paper size ('letterpaper' or 'a4paper').
    #
    # 'papersize': 'letterpaper',

    # The font size ('10pt', '11pt' or '12pt').
    #
    # 'pointsize': '10pt',

    # Additional stuff for the LaTeX preamble.
    #
    # 'preamble': '',

    # Latex figure (float) alignment
    #
    # 'figure_align': 'htbp',
}

# Grouping the document tree into LaTeX files. List of tuples
# (source start file, target name, title,
#  author, documentclass [howto, manual, or own class]).
latex_documents = [
    (master_doc, 'NESTsimulator.tex', u'NEST Simulator Documentation',
     u'NEST Developer Community', 'manual'),
]


# -- Options for manual page output ---------------------------------------

# One entry per manual page. List of tuples
# (source start file, name, description, authors, manual section).
man_pages = [
    (master_doc, 'nestsimulator', u'NEST simulator Documentation',
     [author], 1)
]


# -- Options for Texinfo output -------------------------------------------

# Grouping the document tree into Texinfo files. List of tuples
# (source start file, target name, title, author,
#  dir menu entry, description, category)
texinfo_documents = [
    (master_doc, 'NESTsimulator', u'NEST simulator Documentation',
     author, 'NESTsimulator', 'One line description of project.',
     'Miscellaneous'),
]


def copy_example_file(src):
    copyfile(src, doc_build_dir / "examples" / src.parts[-1])


def copy_acknowledgments_file(src):
    copyfile(src, doc_build_dir / src.parts[-1])


# -- Copy Acknowledgments file ----------------------------
copy_acknowledgments_file(source_dir / "ACKNOWLEDGMENTS.md")
# -- Copy documentation for Microcircuit Model ----------------------------
copy_example_file(source_dir / "pynest/examples/Potjans_2014/box_plot.png")
copy_example_file(source_dir / "pynest/examples/Potjans_2014/raster_plot.png")
copy_example_file(source_dir / "pynest/examples/Potjans_2014/microcircuit.png")
copy_example_file(source_dir / "pynest/examples/Potjans_2014/README.rst")
copy_example_file(source_dir / "pynest/examples/hpc_benchmark_connectivity.svg")<|MERGE_RESOLUTION|>--- conflicted
+++ resolved
@@ -177,21 +177,6 @@
 # so a file named "default.css" will overwrite the builtin "default.css".
 html_static_path = [str(doc_build_dir / 'static')]
 
-<<<<<<< HEAD
-if os.environ.get("READTHEDOCS") == "True":
-    # The short X.Y version.
-    version = os.environ.get("READTHEDOCS_VERSION")
-    print(f"NEST Version: {version}")
-    if version == "latest":
-        rst_prolog = ".. warning:: \n   This version of the documentation is NOT an official release. \
-                     You are looking at 'latest', which is in active and ongoing development. \
-                     You can change versions on the bottom left of the screen."
-        rst_epilog = ""
-else:
-    version = "3.2"
-
-=======
->>>>>>> 998c74dc
 # -- Options for HTMLHelp output ------------------------------------------
 
 # Output file base name for HTML help builder.
