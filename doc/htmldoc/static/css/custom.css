/* 
 * Customize css to define NEST specific colors, style and format
 *
   primary styles, for custom index.html and layout.html pages (see templates/ folder)
   Author: www.prowebdesign.ro
   Simple Responsive Template v 1.2
   Add your own styles to customize the project.

   Sphinx theme: sphinx-material
   https://bashtage.github.io/sphinx-material/index.html
   Sphinx material theme properties use 'md' in variable names 
   Extesion for grid / cards in reStructured Text see sphinx-design
   https://sphinx-design.readthedocs.io/
   Sphinx design properties use the sd in variable names
 */
/* Define colors*/
:root {
    --nest-orange: #ff6633;
    --nest-blue: #1281B3;
    --nest-green: #36B34F;
    --sd-color-primary: var(--nest-orange);
    --sd-color-primary-highlight: #e05a2d;
    --sd-color-info: var(--nest-blue);
    --sd-color-success: var(--nest-green);
    --sd-color-card-border-hover: var(--nest-blue);
}
/* Define base font color and style */
body{
	background:#fff;
	color:#666;
	font-family: 'Droid Sans', Arial, Helvetica, sans-serif;
	/*font-size: medium;
	line-height:1.5em;
	font-weight:normal;*/
}
h1, h2, h3, h4, h5, h6{
  /*font-size: 1.5em;*/
	font-weight:600;
	font-family: 'Open Sans', Arial, Helvetica, sans-serif;
	/*line-height:1.5em;
	margin:.45em 0;
	padding:0;*/
}

/* Box sizing. Awesome thing. Read about it here: http://www.w3schools.com/cssref/css3_pr_box-sizing.asp */
*{	box-sizing:border-box;
	-moz-box-sizing:border-box;}

/* links */
a {color: var(--nest-orange);}
a:visited,
a:active {color:var(--nest-orange);}
a:hover{color:var(--nest-orange); text-decoration:underline;}

/* set api function and class names style */

.sig-prename.descclassname { 
 display:None;
}
.sig.sig-object.py {
   font-weight: bold;
	 background-color: #ffd1c1;
   font-family: "Roboto Mono","Courier New",Courier,monospace;
 }
section#kernel-attributes-nest-nestmodule em.property{
  display: none;
}
dt:target {
	margin-top: -0.55rem;
	padding-top: 0.45rem;
}
section#kernel-attributes-nest-nestmodule dl.field-list.simple dt.field-odd{
  position:absolute;
  padding-left: 0rem;
}

<<<<<<< HEAD
section#kernel-attributes-nest-nestmodule dl.field-list.simple dd.field-odd{
  padding-left: 4rem;

=======
.sphx-glr-download-link-note {

 display: none;
}

.sphx-glr-download-jupyter {
  display: none;
>>>>>>> b3ba7990
}
/**************************************************************************************
 Settings for overriding material design theme 
 Setting nest colors to override sphinx material "orange" and other default colors

**************************************************************************************/
/* To ensure the headings in the theme have same weight as custom index page*/

.md-typeset h1,
.md-typeset h2,
.md-typeset h3,
.md-typeset h4,
.md-typeset h5,
.md-typeset h6 {
   font-weight: 600;
}
.md-typeset h1[id]:before,
.md-typeset h2[id]:before, 
.md-typeset h3[id]:before,
.md-typeset h4[id]:before {
   margin-top: -3.4rem;
  padding-top: 3.4rem;
}

[data-md-color-primary=orange] .md-tabs {
  background-color: var(--nest-orange);
 }

/* To add matching styling for the header in index.html */
div[role="main"] .md-header {
  background-color: var(--nest-orange);
  scale: 140%;
  padding-top: 0.3rem;
  height: 2.6rem;
	transition: background-color .25s,color .25s,box-shadow .25s;
	box-shadow: 0 0 .2rem rgba(0,0,0,.1),0 .2rem .4rem rgba(0,0,0,.2);
}

div[role="main"] .md-source {
    display: none;
}

.md-typeset blockquote {
	border-left: none;
}

[data-md-color-primary="orange"] .md-header, [data-md-color-primary="orange"] .md-hero {
  background-color: var(--nest-orange);
}
[data-md-color-primary="orange"] .md-nav__link--active, [data-md-color-primary="orange"] .md-nav__link:active {
	color: var(--nest-orange);
}
[data-md-color-primary="orange"] .md-typeset a {
  color: var(--nest-orange);
}
.md-typeset details {
   background-color: white;
}
.md-typeset summary::after {
  display: none;
}
.md-typeset details > summary::before {
  display: none;
}

/* settings for icons */
.md-typeset .sd-card-title img {
  border: none;
  opacity: 0.75;
  width: 64px;
  height: auto;
  margin-right: 0.7em;
}
div.sd-card-title.sd-font-weight-bold.sd-d-flex-row.docutils a.reference.internal img {
 margin-right: 2em;
 margin-bottom: 0.5em;
 
}

.md-typeset .admonition {
  border-left: .2rem solid var(--nest-blue);
  border-radius: 5px;
}

.md-typeset .admonition > .admonition-title::before, .md-typeset .admonition.important > .admonition-title::before {
  color: #fff;
}
.md-typeset .admonition > .admonition-title{
  background-color: var(--nest-blue);
  color: #fff;
}
.md-typeset .admonition {
   background-color: #fff;
   box-shadow: 0 .125rem .25rem var(--sd-color-shadow);
   margin-left: 17px;
   margin-right: 15px;
}
.md-typeset .admonition.seealso > .admonition-title, .md-typeset .admonition.important > .admonition-title {
   background-color: var(--nest-green);
}
.md-typeset .admonition.seealso, .md-typeset .admonition.important {
  border-left: .2rem solid var(--nest-green);
}
.md-typeset .admonition.warning {
   border-left-color: #be1717;
} 
.md-typeset .admonition.warning > .admonition-title {
   background-color: #be1717;
}
.md-typeset .admonition.danger > .admonition-title {
   background-color: black;
}
/* add admonition warning / info (?) */
.md-nav__extra_link{
  color: var(--nest-orange);
}
div.admonition .md-typeset a > code {
	color: white;
}
.md-nav__link, .md-nav__link:focus, .md-nav__link:hover {
	color: var(--nest-orange);
}

ul.md-tabs__list li.md-tabs__item a.md-tabs__link {
 color: #fff;
 opacity:0.9;
}
a.md-tabs__link, a.md-source {
  color: #fff;
}
div.md-header-nav__source a.md-source div.md-source__repository, div.md-source__icon{
  color: #fff;
}

/*remove logo from header */
.md-header-nav__button {
  display: none;
}
/* remove space between the md_tabs bar and the header section */
.md-container {
 padding-top: 0px;
}


/***********************************
 * Adjust settings for sphinx design
 * *********************************/
.sd-card-header .sd-card-text {
  color: white;
  text-align: center;
}
#pynest-examples img.sd-card-img-top {
  width: auto;
  height: max-content;
}

.sd-card-body {
   padding: 0.6rem;
}
.sd-btn {
	font-size: 1em;
	padding: .375em .75em;
}
.sd-container-fluid {
  padding-left: 0;
  padding-right: 0;
}
.sd-container, .sd-container-fluid, .sd-container-lg, .sd-container-md, .sd-container-sm, .sd-container-xl {
	padding-left: 0;
	padding-right: 0;
}

/* ************************************
 * Define styles for custom index.html
 * ***********************************/
/* structure */
.wrapper{
	width: 100%;
	margin: 0 auto;
	padding: 0 50px;
}
#logo img {
 max-width: 70%;
 height: auto;
 padding-top: 20px;

}

#pulse span{
	width: 31px;
	border-radius: 50%;
	background: #000;
	color: #fff;
  text-align: center;
  width: 31px;
  padding: 5px 0px;
 }
header.wrapper{
	padding: 0;
}

.wrapper-92{
	width: 92%;
	margin: 0 auto;
}

header{
  background-color: var(--nest-orange);
  padding:15px 0;
}

#banner{
    text-align:center;
    position: absolute;
}
#hero,
#page-header{
	background:#f3f3f3;
	border-top:1px solid #e2e2e2;
	border-bottom:1px solid #e2e2e2;
	padding:20px 0;
}
#page-header h1{
	margin:0;
}
.flexslider{
	display:none;
}
/*#content,
aside,
.vertical-padding{
	padding:40px 0;
}*/

p{ margin:0 0 1.5em;}

#particles{
   width: 100%;
   margin: 0;

}

/*MAIN MENU not displayed with sphinx material*/
.menu-toggle{
	display:none;
	padding:10px;
	margin:20px 0 0;
	background:#666;
	color:#fff;
	cursor:pointer;
	text-transform:uppercase;
	font-size:20px;
}
.menu-toggle.toggled-on{
	background:var(--nest-orange);
}
.srt-menu{
	display:none;
}
.srt-menu.toggled-on{
	display:block;
	position:relative;
	z-index:10;
}

.srt-menu{
	clear:both;
	margin-bottom:60px;

}
.srt-menu li a {
	color:#666;
	background:#dadada;
	display:block;
	margin:1px 0;
	padding:10px;
	text-decoration:none;
	font-size: medium;
}
.srt-menu li a:hover{
	background:var(--nest-orange);
	color:#fff;
}
.srt-menu li li a {
	background:#e8e8e8;
	padding-left:40px;
}
.srt-menu li li li a {
	background:#efefef;
	padding-left:80px;
}

/*SPACE GRID ELEMENTS VERTICALLY, SINCE THEY ARE ONE UNDER ANOTHER SO FAR*/
.grid_1,
.grid_2,
.grid_3,
.grid_4,
.grid_5,
.grid_6,
.grid_7,
.grid_8,
.grid_9,
.grid_10,
.grid_11,
.grid_12 {
	margin-bottom:40px;
	/*positioning and padding*/
	position: relative;
    min-height: 1px;
    padding-left: 15px;
    padding-right: 15px;
}
.grid_3, .grid_6{

  margin-top: auto;
}
/*FOOTER*/
footer{
	background:#333;
	color:#ccc;
	padding:20px 0;
}
footer ul{
	margin:0 0 0 8%;
	padding:0;
}

footer a, footer a:visited, footer a:active{
    color:#777;
    text-decoration: none;
}

footer a:hover{
    color:#888;
    text-decoration: underline;
}



/*Some more colored elements*/
a.buttonlink{
	background:var(--nest-orange);
	border-radius:7px;
	color:#fff;
	display:block;
	float:left;
	margin:10px 15px 10px 0;
	padding:20px;
	text-decoration:none;
}
a.buttonlink:hover{
	background:#36B34F;
  color: #fff;
  text-decoration: underline;
}
.orangeelement{
	background:var(--nest-orange);
	color:#fff;
}
.blueelement{
	background:var(--nest-blue);
	color:#fff;
  padding-bottom: 30px;
}

.greenelement{
    background: var(--nest-green);
    color:#fff;
}

/* Contain floats*/
.clearfix:before,
.clearfix:after,
.row:before,
.row:after {
  content: " ";
  display: table;
}
.clearfix:after,
.container:after,
.row:after{
  clear: both;
}

.green {
   color: var(--nest-green);
}

.darkgreen {
   color: #15471F;
}

.button-container {
    width: 520px;
    overflow-y: auto;
}

.icon {
    margin: 0 auto;
    height: 95px;
    display: block;
}

hr {
    margin: 25px auto;
}

#topics {
    width: 80%;
    margin: 0 auto;
}

html {
  scroll-behavior: smooth;
}

#gototop {
    display: none;
}

#gototop img {
    position: fixed;
    width: 75px;
    height: 75px;
    bottom: 25px;
    right: 25px;
    z-index: 100;
    opacity: 0.6;
}

.narrow {
    text-align: justify;
    padding: 0 5%;
}

#intro .accordion pre {
    width: 65%;
    margin: 0 auto;
    background-color: #eee;
    border-left: 1px solid #ccc;
    border-right: 1px solid #ccc;
    border-bottom: 1px solid #ccc;
    padding: 0;
    color: #666;
    cursor: pointer;
}


#intro .accordion pre:first-of-type {
    background: #ccc;
    border-top: 1px solid #ccc;
    border-radius: 10px 10px 0 0;
}

#intro .accordion pre:first-of-type code {
    border-radius: 10px 10px 0 0;
}

#intro .accordion pre:last-of-type {
    background: #ccc;
    border-radius: 0 0 10px 10px;
}

#intro .accordion pre:last-of-type code {
    border-radius: 0 0 10px 10px;
}

#intro.vertical-padding div#main.blueelement.wrapper.clearfix ul li a {
  color: #fff;

}
#backmatter.greenelement.vertical-padding div.wrapper.clearfix p a {
	color: #fff;
	background-color: none;
	font-weight: bold;
}

#intro .accordion div {
    display: none;
    background-color: #f63;
    border-left: 1px solid #ccc;
    border-right: 1px solid #ccc;
    border-bottom: 1px solid #ccc;
    width: 65%;
    margin: 0 auto;
    padding: 1em;
    box-shadow: inset 0 15px 15px -15px #444;
}

.flexslider {
    border: 1px solid #ccc;
    border-radius: 10px;
}

.flexslider img {
    border-radius: 10px;
}

.flex-control-nav {
    bottom: -40px;
}

.flexslider li span {
    bottom: 0;
    left: 0;
    right: 0;
    color: white;
    padding: 15px;
    position:absolute;
    z-index:1;
    border-radius: 0 0 10px 10px;
    transition: all 0.5s ease;
}

.flexslider li span h3 {
    font-weight: bold;
    background-size: 26px;
}
/****************************************
*****************************************
MEDIAQUERIES
*****************************************
****************************************/

@media only screen and (min-width: 2048px) {

.md-typeset .sd-card-title img {
 width: 128px;
 height: auto;
  }
}
@media only screen and (min-width: 1024px) {

.particle-img
 {
  background-image: linear-gradient(to bottom, rgba(255, 102, 51, 0.63), rgba(255, 102, 51, 0.1), rgba(255, 102, 51, 0.73)), url('../img/background-particles-flattened.png');
  background-color: #ff6633;
  height: 240px;
 }

header{
  background-color: var(--nest-orange);
  padding:15px 0;
  height: 240px;
 }
.tsparticles-canvas-el {
    margin-top: -275px;
}

}

@media only screen and (max-width: 1023px) {
 .particle-img
 {
  background-image: linear-gradient(to bottom, rgba(255, 102, 51, 0.63), rgba(255, 102, 51, 0.1), rgba(255, 102, 51, 0.73)), url('../img/background-particles-flattened.png');
  background-color: #ff6633;
  height: 210px;

 }
header{
  background-color: var(--nest-orange);
  padding:0 0;
  height: 210px;
}
 #banner{
   padding-top: 50px;
 }
}




/*
LARGER MOBILE DEVICES
This is for mobile devices with a bit larger screens.
*/
@media only screen and (min-width: 481px) {
#banner{
	float:left;
	text-align:left;
	margin: px 0 0 50px;
}

.menu-toggle{/*make menu float right, instead of sitting under the logo*/
	margin-top:10px; /*this depends on the height of the logo*/
	float:right;
  display: None;

}

}

/*
TABLET & SMALLER LAPTOPS
The average viewing window and preferred media query for those is 768px.
But I think that some more breathing space is good:)
*/
@media only screen and (min-width: 920px) {


header{
	padding:0;
}
#banner{
	float:left;
	text-align:left;
	margin: 55px 0 0 50px;
}
#hero{
	padding:13px 0;
}

#content {
	float:left;
	width:65%;
}
#content.wide-content{
	float:none;
	width:100%;
}

.flexslider{
	display:block;
/*demo 1 slider theme*/
margin: 0;
}
.flex-control-nav {bottom: 5px;}


/*** MAIN MENU - ESSENTIAL STYLES ***/
.menu-toggle{display:none;}
#menu-main-navigation{display:block;}

.srt-menu, .srt-menu * {
	margin:			0;
	padding:		0;
	list-style:		none;
}
.srt-menu ul {
	position:		absolute;
	display:none;
	width:			12em; /* left offset of submenus need to match (see below) */
}
.srt-menu ul li {
	width:			100%;
}
.srt-menu li:hover {
	visibility:		inherit; /* fixes IE7 'sticky bug' */
}
.srt-menu li {
	float:			left;
	position:		relative;
	margin-left:1px;
	height:25px;
}
.srt-menu li li {
	margin-left:0px;
	height:auto;
}
.srt-menu a {
	display:		block;
	position:		relative;
}
.srt-menu li:hover ul,
.srt-menu li.sfHover ul {
	display:block;
	left:			0;
	top:			42px; /* match top ul list item height */
	z-index:		99;
	-webkit-box-shadow:  2px 3px 2px 0px rgba(00, 00, 00, .3);
    box-shadow:  2px 3px 2px 0px rgba(00, 00, 00, .3);
}
ul.srt-menu li:hover li ul,
ul.srt-menu li.sfHover li ul {
	top:			-999em;
}
ul.srt-menu li li:hover ul,
ul.srt-menu li li.sfHover ul {
	left:			12em; /* match ul width */
	top:			0;
}
ul.srt-menu li li:hover li ul,
ul.srt-menu li li.sfHover li ul {
	top:			-999em;
}
ul.srt-menu li li li:hover ul,
ul.srt-menu li li li.sfHover ul {
	left:			10em; /* match ul width */
	top:			0;
}

/*** DEMO2 SKIN ***/
#topnav, .srt-menu {
	float:right;
	margin: 85px 100px 0 0;
}
.srt-menu a {
	text-decoration:none;
}
.srt-menu li a{
    background:#fff;
    border-radius: 10px;
	margin:5px;
	padding:10px 20px;
}
.srt-menu a, .srt-menu a:visited  { /* visited pseudo selector so IE6 applies text colour*/
	color:			#666;
}
.srt-menu li li a {
		border-top:		1px solid rgba(255,255,255,.2);
		background:		#333; /*fallback for old IE*/
		background:rgba(0,0,0,.6);
		color:	#fff;
		padding-left:20px;
}
.srt-menu li li a:visited{color:#fff;}
.srt-menu li li li a,
.srt-menu li.current * li a{
	padding-left:20px;
	background:rgba(0,0,0,.6);
}

.srt-menu li:hover > a,
.srt-menu li.current a{
	color:#fff;
	background:#1281B3;
}
.srt-menu li li:hover > a{
	color:#fff;
	background:#1281B3;
}



/*GRID*/
/*
 & Columns : 12
 */
 .row{
	 margin-left: -15px;
     margin-right: -15px;
}

.grid_1 { width: 8.33333333%; }
.grid_2 { width: 16.66666667%; }
.grid_3 { width: 25%; }
.grid_4 { width: 33.33333333%; }
.grid_5 { width: 41.66666667%; }
.grid_6 { width: 50%; }
.grid_7 { width: 58.33333333%; }
.grid_8 { width: 66.66666667%; }
.grid_9 { width: 75%; }
.grid_10 { width: 83.33333333%; }
.grid_11 { width: 91.66666667%; }
.grid_12 { width: 100%; }

.grid_1,
.grid_2,
.grid_3,
.grid_4,
.grid_5,
.grid_6,
.grid_7,
.grid_8,
.grid_9,
.grid_10,
.grid_11,
.grid_12 {
	float: left;
	display: block;
}

.rightfloat{float:right;}
/* @notation inspired by tinyGrid, .row and percentage by Twitter Bootstrap
 */

#hero .grid_8 {
	margin:40px 0 -13px;
}

}

/*
DESKTOP
This is the average viewing window. So Desktops, Laptops, and
in general anyone not viewing on a mobile device. Here's where
you can add resource intensive styles.
*/
@media only screen and (min-width: 1024px) {
#hero h1{ font-size:1.4em;}
}

/*
LARGE VIEWING SIZE
This is for the larger monitors and possibly full screen viewers.
*/
@media only screen and (min-width: 1240px) {
#hero h1{ font-size:2em;}
}

/*
RETINA (2x RESOLUTION DEVICES)
This applies to the retina iPhone (4s) and iPad (2,3) along with
other displays with a 2x resolution.
*/
@media only screen and (-webkit-min-device-pixel-ratio: 1.5),
       only screen and (min--moz-device-pixel-ratio: 1.5),
       only screen and (min-device-pixel-ratio: 1.5) {


}

/*
iPHONE 5 MEDIA QUERY
iPhone 5 or iPod Touch 5th generation styles (you can include your own file if you want)
*/
@media (device-height: 568px) and (-webkit-min-device-pixel-ratio: 2) {

}

@media only screen and (max-width: 76.1875em) {
 html [data-md-color-primary="orange"] .md-nav--primary .md-nav__title--site {
 	background-color: #fff;
 }
 [data-md-color-primary="orange"] .md-nav__source {
 	background-color: #000;
 }
 html .md-nav--primary .md-nav__title {
 	white-space: initial;
 }
/* Make hamburger menu on small devices visible */
 .md-icon.md-icon--menu.md-header-nav__button{
  	display: flex;
 }
}<|MERGE_RESOLUTION|>--- conflicted
+++ resolved
@@ -74,11 +74,9 @@
   padding-left: 0rem;
 }
 
-<<<<<<< HEAD
 section#kernel-attributes-nest-nestmodule dl.field-list.simple dd.field-odd{
   padding-left: 4rem;
 
-=======
 .sphx-glr-download-link-note {
 
  display: none;
@@ -86,7 +84,6 @@
 
 .sphx-glr-download-jupyter {
   display: none;
->>>>>>> b3ba7990
 }
 /**************************************************************************************
  Settings for overriding material design theme 
